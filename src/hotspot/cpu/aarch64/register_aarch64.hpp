/*
 * Copyright (c) 2000, 2022, Oracle and/or its affiliates. All rights reserved.
 * Copyright (c) 2014, 2021, Red Hat Inc. All rights reserved.
 * DO NOT ALTER OR REMOVE COPYRIGHT NOTICES OR THIS FILE HEADER.
 *
 * This code is free software; you can redistribute it and/or modify it
 * under the terms of the GNU General Public License version 2 only, as
 * published by the Free Software Foundation.
 *
 * This code is distributed in the hope that it will be useful, but WITHOUT
 * ANY WARRANTY; without even the implied warranty of MERCHANTABILITY or
 * FITNESS FOR A PARTICULAR PURPOSE.  See the GNU General Public License
 * version 2 for more details (a copy is included in the LICENSE file that
 * accompanied this code).
 *
 * You should have received a copy of the GNU General Public License version
 * 2 along with this work; if not, write to the Free Software Foundation,
 * Inc., 51 Franklin St, Fifth Floor, Boston, MA 02110-1301 USA.
 *
 * Please contact Oracle, 500 Oracle Parkway, Redwood Shores, CA 94065 USA
 * or visit www.oracle.com if you need additional information or have any
 * questions.
 *
 */

#ifndef CPU_AARCH64_REGISTER_AARCH64_HPP
#define CPU_AARCH64_REGISTER_AARCH64_HPP

#include "asm/register.hpp"
#include "utilities/powerOfTwo.hpp"

class VMRegImpl;
typedef VMRegImpl* VMReg;

class Register {
 private:
  int _encoding;

  constexpr explicit Register(int encoding) : _encoding(encoding) {}

 public:
  enum {
    number_of_registers          = 32,
    number_of_declared_registers = 34,  // Including SP and ZR.
    max_slots_per_register       =  2
  };

  class RegisterImpl: public AbstractRegisterImpl {
    friend class Register;

    static constexpr const RegisterImpl* first();

   public:
    // accessors
    int raw_encoding() const { return this - first(); }
    int encoding() const     { assert(is_valid(), "invalid register"); return raw_encoding(); }
    bool is_valid() const    { return 0 <= raw_encoding() && raw_encoding() < number_of_registers; }

    // derived registers, offsets, and addresses
    inline Register successor() const;

    VMReg as_VMReg() const;

    const char* name() const;
  };

  inline friend constexpr Register as_Register(int encoding);

  constexpr Register() : _encoding(-1) {} // noreg

  int operator==(const Register r) const { return _encoding == r._encoding; }
  int operator!=(const Register r) const { return _encoding != r._encoding; }

  const RegisterImpl* operator->() const { return RegisterImpl::first() + _encoding; }
};

extern Register::RegisterImpl all_RegisterImpls[Register::number_of_declared_registers + 1] INTERNAL_VISIBILITY;

inline constexpr const Register::RegisterImpl* Register::RegisterImpl::first() {
  return all_RegisterImpls + 1;
}

constexpr Register noreg = Register();

inline constexpr Register as_Register(int encoding) {
  if (0 <= encoding && encoding < Register::number_of_declared_registers) {
    return Register(encoding);
  }
  return noreg;
}

inline Register Register::RegisterImpl::successor() const {
  assert(is_valid(), "sanity");
  return as_Register(encoding() + 1);
}

// The integer registers of the AArch64 architecture
constexpr Register r0  = as_Register( 0);
constexpr Register r1  = as_Register( 1);
constexpr Register r2  = as_Register( 2);
constexpr Register r3  = as_Register( 3);
constexpr Register r4  = as_Register( 4);
constexpr Register r5  = as_Register( 5);
constexpr Register r6  = as_Register( 6);
constexpr Register r7  = as_Register( 7);
constexpr Register r8  = as_Register( 8);
constexpr Register r9  = as_Register( 9);
constexpr Register r10 = as_Register(10);
constexpr Register r11 = as_Register(11);
constexpr Register r12 = as_Register(12);
constexpr Register r13 = as_Register(13);
constexpr Register r14 = as_Register(14);
constexpr Register r15 = as_Register(15);
constexpr Register r16 = as_Register(16);
constexpr Register r17 = as_Register(17);

// In the ABI for Windows+AArch64 the register r18 is used to store the pointer
// to the current thread's TEB (where TLS variables are stored). We could
// carefully save and restore r18 at key places, however Win32 Structured
// Exception Handling (SEH) is using TLS to unwind the stack. If r18 is used
// for any other purpose at the time of an exception happening, SEH would not
// be able to unwind the stack properly and most likely crash.
//
// It's easier to avoid allocating r18 altogether.
//
// See https://docs.microsoft.com/en-us/cpp/build/arm64-windows-abi-conventions?view=vs-2019#integer-registers
constexpr Register r18_tls = as_Register(18);
constexpr Register r19     = as_Register(19);
constexpr Register r20     = as_Register(20);
constexpr Register r21     = as_Register(21);
constexpr Register r22     = as_Register(22);
constexpr Register r23     = as_Register(23);
constexpr Register r24     = as_Register(24);
constexpr Register r25     = as_Register(25);
constexpr Register r26     = as_Register(26);
constexpr Register r27     = as_Register(27);
constexpr Register r28     = as_Register(28);
constexpr Register r29     = as_Register(29);
constexpr Register r30     = as_Register(30);


// r31 is not a general purpose register, but represents either the
// stack pointer or the zero/discard register depending on the
// instruction.
constexpr Register r31_sp = as_Register(31);
constexpr Register zr     = as_Register(32);
constexpr Register sp     = as_Register(33);

// Used as a filler in instructions where a register field is unused.
constexpr Register dummy_reg = r31_sp;


// The implementation of floating point registers for the architecture
class FloatRegister {
 private:
  int _encoding;

  constexpr explicit FloatRegister(int encoding) : _encoding(encoding) {}

 public:
  inline friend constexpr FloatRegister as_FloatRegister(int encoding);

  enum {
<<<<<<< HEAD
    number_of_registers     = 32,
    max_slots_per_register  =  8,
    save_slots_per_register =  2,
    slots_per_neon_register =  4,
=======
    number_of_registers = 32,
    max_slots_per_register = 4,
    save_slots_per_register = 2,
    slots_per_neon_register = 4,
>>>>>>> e8bc8795
    extra_save_slots_per_neon_register = slots_per_neon_register - save_slots_per_register
  };

  class FloatRegisterImpl: public AbstractRegisterImpl {
    friend class FloatRegister;

    static constexpr const FloatRegisterImpl* first();

   public:
    // accessors
    int raw_encoding() const { return this - first(); }
    int encoding() const     { assert(is_valid(), "invalid register"); return raw_encoding(); }
    bool is_valid() const    { return 0 <= raw_encoding() && raw_encoding() < number_of_registers; }

    // derived registers, offsets, and addresses
    inline FloatRegister successor() const;

    VMReg as_VMReg() const;

    const char* name() const;
  };

  constexpr FloatRegister() : _encoding(-1) {} // fnoreg

  int operator==(const FloatRegister r) const { return _encoding == r._encoding; }
  int operator!=(const FloatRegister r) const { return _encoding != r._encoding; }

  const FloatRegisterImpl* operator->() const { return FloatRegisterImpl::first() + _encoding; }
};

extern FloatRegister::FloatRegisterImpl all_FloatRegisterImpls[FloatRegister::number_of_registers + 1] INTERNAL_VISIBILITY;

inline constexpr const FloatRegister::FloatRegisterImpl* FloatRegister::FloatRegisterImpl::first() {
  return all_FloatRegisterImpls + 1;
}

constexpr FloatRegister fnoreg = FloatRegister();

inline constexpr FloatRegister as_FloatRegister(int encoding) {
  if (0 <= encoding && encoding < FloatRegister::number_of_registers) {
    return FloatRegister(encoding);
  }
  return fnoreg;
}

inline FloatRegister FloatRegister::FloatRegisterImpl::successor() const {
  assert(is_valid(), "sanity");
  return as_FloatRegister((encoding() + 1) % number_of_registers);
}

// The float registers of the AArch64 architecture
constexpr FloatRegister v0  = as_FloatRegister( 0);
constexpr FloatRegister v1  = as_FloatRegister( 1);
constexpr FloatRegister v2  = as_FloatRegister( 2);
constexpr FloatRegister v3  = as_FloatRegister( 3);
constexpr FloatRegister v4  = as_FloatRegister( 4);
constexpr FloatRegister v5  = as_FloatRegister( 5);
constexpr FloatRegister v6  = as_FloatRegister( 6);
constexpr FloatRegister v7  = as_FloatRegister( 7);
constexpr FloatRegister v8  = as_FloatRegister( 8);
constexpr FloatRegister v9  = as_FloatRegister( 9);
constexpr FloatRegister v10 = as_FloatRegister(10);
constexpr FloatRegister v11 = as_FloatRegister(11);
constexpr FloatRegister v12 = as_FloatRegister(12);
constexpr FloatRegister v13 = as_FloatRegister(13);
constexpr FloatRegister v14 = as_FloatRegister(14);
constexpr FloatRegister v15 = as_FloatRegister(15);
constexpr FloatRegister v16 = as_FloatRegister(16);
constexpr FloatRegister v17 = as_FloatRegister(17);
constexpr FloatRegister v18 = as_FloatRegister(18);
constexpr FloatRegister v19 = as_FloatRegister(19);
constexpr FloatRegister v20 = as_FloatRegister(20);
constexpr FloatRegister v21 = as_FloatRegister(21);
constexpr FloatRegister v22 = as_FloatRegister(22);
constexpr FloatRegister v23 = as_FloatRegister(23);
constexpr FloatRegister v24 = as_FloatRegister(24);
constexpr FloatRegister v25 = as_FloatRegister(25);
constexpr FloatRegister v26 = as_FloatRegister(26);
constexpr FloatRegister v27 = as_FloatRegister(27);
constexpr FloatRegister v28 = as_FloatRegister(28);
constexpr FloatRegister v29 = as_FloatRegister(29);
constexpr FloatRegister v30 = as_FloatRegister(30);
constexpr FloatRegister v31 = as_FloatRegister(31);

// SVE vector registers, shared with the SIMD&FP v0-v31. Vn maps to Zn[127:0].
constexpr FloatRegister z0  = v0;
constexpr FloatRegister z1  = v1;
constexpr FloatRegister z2  = v2;
constexpr FloatRegister z3  = v3;
constexpr FloatRegister z4  = v4;
constexpr FloatRegister z5  = v5;
constexpr FloatRegister z6  = v6;
constexpr FloatRegister z7  = v7;
constexpr FloatRegister z8  = v8;
constexpr FloatRegister z9  = v9;
constexpr FloatRegister z10 = v10;
constexpr FloatRegister z11 = v11;
constexpr FloatRegister z12 = v12;
constexpr FloatRegister z13 = v13;
constexpr FloatRegister z14 = v14;
constexpr FloatRegister z15 = v15;
constexpr FloatRegister z16 = v16;
constexpr FloatRegister z17 = v17;
constexpr FloatRegister z18 = v18;
constexpr FloatRegister z19 = v19;
constexpr FloatRegister z20 = v20;
constexpr FloatRegister z21 = v21;
constexpr FloatRegister z22 = v22;
constexpr FloatRegister z23 = v23;
constexpr FloatRegister z24 = v24;
constexpr FloatRegister z25 = v25;
constexpr FloatRegister z26 = v26;
constexpr FloatRegister z27 = v27;
constexpr FloatRegister z28 = v28;
constexpr FloatRegister z29 = v29;
constexpr FloatRegister z30 = v30;
constexpr FloatRegister z31 = v31;


// The implementation of predicate registers for the architecture
class PRegister {
  int _encoding;

  constexpr explicit PRegister(int encoding) : _encoding(encoding) {}

public:
  inline friend constexpr PRegister as_PRegister(int encoding);

  enum {
    number_of_registers = 16,
    number_of_governing_registers = 8,
    // p0-p7 are governing predicates for load/store and arithmetic, but p7 is
    // preserved as an all-true predicate in OpenJDK. And since we don't support
    // non-governing predicate registers allocation for non-temp register, the
    // predicate registers to be saved are p0-p6.
    number_of_saved_registers = number_of_governing_registers - 1,
    max_slots_per_register = 1
  };

  constexpr PRegister() : _encoding(-1) {} // pnoreg

  class PRegisterImpl: public AbstractRegisterImpl {
    friend class PRegister;

    static constexpr const PRegisterImpl* first();

   public:
    // accessors
    int raw_encoding() const  { return this - first(); }
    int encoding() const      { assert(is_valid(), "invalid register"); return raw_encoding(); }
    bool is_valid() const     { return 0 <= raw_encoding() && raw_encoding() < number_of_registers; }
    bool is_governing() const { return 0 <= raw_encoding() && raw_encoding() < number_of_governing_registers; }

    // derived registers, offsets, and addresses
    inline PRegister successor() const;

    VMReg as_VMReg() const;

    const char* name() const;
  };

  int operator==(const PRegister r) const { return _encoding == r._encoding; }
  int operator!=(const PRegister r) const { return _encoding != r._encoding; }

  const PRegisterImpl* operator->() const { return PRegisterImpl::first() + _encoding; }
};

extern PRegister::PRegisterImpl all_PRegisterImpls[PRegister::number_of_registers + 1] INTERNAL_VISIBILITY;

inline constexpr const PRegister::PRegisterImpl* PRegister::PRegisterImpl::first() {
  return all_PRegisterImpls + 1;
}

constexpr PRegister pnoreg = PRegister();

inline constexpr PRegister as_PRegister(int encoding) {
  if (0 <= encoding && encoding < PRegister::number_of_registers) {
    return PRegister(encoding);
  }
  return pnoreg;
}

inline PRegister PRegister::PRegisterImpl::successor() const {
  assert(is_valid(), "sanity");
  return as_PRegister(encoding() + 1);
}

// The predicate registers of SVE.
constexpr PRegister p0  = as_PRegister( 0);
constexpr PRegister p1  = as_PRegister( 1);
constexpr PRegister p2  = as_PRegister( 2);
constexpr PRegister p3  = as_PRegister( 3);
constexpr PRegister p4  = as_PRegister( 4);
constexpr PRegister p5  = as_PRegister( 5);
constexpr PRegister p6  = as_PRegister( 6);
constexpr PRegister p7  = as_PRegister( 7);
constexpr PRegister p8  = as_PRegister( 8);
constexpr PRegister p9  = as_PRegister( 9);
constexpr PRegister p10 = as_PRegister(10);
constexpr PRegister p11 = as_PRegister(11);
constexpr PRegister p12 = as_PRegister(12);
constexpr PRegister p13 = as_PRegister(13);
constexpr PRegister p14 = as_PRegister(14);
constexpr PRegister p15 = as_PRegister(15);

// Need to know the total number of registers of all sorts for SharedInfo.
// Define a class that exports it.
class ConcreteRegisterImpl : public AbstractRegisterImpl {
 public:
  enum {
    max_gpr = Register::number_of_registers * Register::max_slots_per_register,
    max_fpr = max_gpr + FloatRegister::number_of_registers * FloatRegister::max_slots_per_register,
    max_pr  = max_fpr + PRegister::number_of_registers * PRegister::max_slots_per_register,

    // A big enough number for C2: all the registers plus flags
    // This number must be large enough to cover REG_COUNT (defined by c2) registers.
    // There is no requirement that any ordering here matches any ordering c2 gives
    // it's optoregs.
    number_of_registers = max_pr + 1 // gpr/fpr/pr + flags
  };
};

typedef AbstractRegSet<Register> RegSet;
typedef AbstractRegSet<FloatRegister> FloatRegSet;
typedef AbstractRegSet<PRegister> PRegSet;

template <>
inline Register AbstractRegSet<Register>::first() {
  uint32_t first = _bitset & -_bitset;
  return first ? as_Register(exact_log2(first)) : noreg;
}

template <>
inline FloatRegister AbstractRegSet<FloatRegister>::first() {
  uint32_t first = _bitset & -_bitset;
  return first ? as_FloatRegister(exact_log2(first)) : fnoreg;
}

inline Register as_Register(FloatRegister reg) {
  return as_Register(reg->encoding());
}

#endif // CPU_AARCH64_REGISTER_AARCH64_HPP<|MERGE_RESOLUTION|>--- conflicted
+++ resolved
@@ -161,17 +161,10 @@
   inline friend constexpr FloatRegister as_FloatRegister(int encoding);
 
   enum {
-<<<<<<< HEAD
     number_of_registers     = 32,
-    max_slots_per_register  =  8,
+    max_slots_per_register  =  4,
     save_slots_per_register =  2,
     slots_per_neon_register =  4,
-=======
-    number_of_registers = 32,
-    max_slots_per_register = 4,
-    save_slots_per_register = 2,
-    slots_per_neon_register = 4,
->>>>>>> e8bc8795
     extra_save_slots_per_neon_register = slots_per_neon_register - save_slots_per_register
   };
 
