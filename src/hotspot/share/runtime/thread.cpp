/*
 * Copyright (c) 1997, 2017, Oracle and/or its affiliates. All rights reserved.
 * DO NOT ALTER OR REMOVE COPYRIGHT NOTICES OR THIS FILE HEADER.
 *
 * This code is free software; you can redistribute it and/or modify it
 * under the terms of the GNU General Public License version 2 only, as
 * published by the Free Software Foundation.
 *
 * This code is distributed in the hope that it will be useful, but WITHOUT
 * ANY WARRANTY; without even the implied warranty of MERCHANTABILITY or
 * FITNESS FOR A PARTICULAR PURPOSE.  See the GNU General Public License
 * version 2 for more details (a copy is included in the LICENSE file that
 * accompanied this code).
 *
 * You should have received a copy of the GNU General Public License version
 * 2 along with this work; if not, write to the Free Software Foundation,
 * Inc., 51 Franklin St, Fifth Floor, Boston, MA 02110-1301 USA.
 *
 * Please contact Oracle, 500 Oracle Parkway, Redwood Shores, CA 94065 USA
 * or visit www.oracle.com if you need additional information or have any
 * questions.
 *
 */

#include "precompiled.hpp"
#include "jvm.h"
#include "classfile/classLoader.hpp"
#include "classfile/javaClasses.hpp"
#include "classfile/moduleEntry.hpp"
#include "classfile/systemDictionary.hpp"
#include "classfile/vmSymbols.hpp"
#include "code/codeCache.hpp"
#include "code/scopeDesc.hpp"
#include "compiler/compileBroker.hpp"
#include "compiler/compileTask.hpp"
#include "gc/shared/gcId.hpp"
#include "gc/shared/gcLocker.inline.hpp"
#include "gc/shared/workgroup.hpp"
#include "interpreter/interpreter.hpp"
#include "interpreter/linkResolver.hpp"
#include "interpreter/oopMapCache.hpp"
#include "jvmtifiles/jvmtiEnv.hpp"
#include "logging/log.hpp"
#include "logging/logConfiguration.hpp"
#include "logging/logStream.hpp"
#include "memory/metaspaceShared.hpp"
#include "memory/oopFactory.hpp"
#include "memory/resourceArea.hpp"
#include "memory/universe.inline.hpp"
#include "oops/instanceKlass.hpp"
#include "oops/objArrayOop.hpp"
#include "oops/oop.inline.hpp"
#include "oops/symbol.hpp"
#include "oops/verifyOopClosure.hpp"
#include "prims/jvm_misc.hpp"
#include "prims/jvmtiExport.hpp"
#include "prims/jvmtiThreadState.hpp"
#include "prims/privilegedStack.hpp"
#include "runtime/arguments.hpp"
#include "runtime/atomic.hpp"
#include "runtime/biasedLocking.hpp"
#include "runtime/commandLineFlagConstraintList.hpp"
#include "runtime/commandLineFlagWriteableList.hpp"
#include "runtime/commandLineFlagRangeList.hpp"
#include "runtime/deoptimization.hpp"
#include "runtime/frame.inline.hpp"
#include "runtime/globals.hpp"
#include "runtime/handshake.hpp"
#include "runtime/init.hpp"
#include "runtime/interfaceSupport.hpp"
#include "runtime/java.hpp"
#include "runtime/javaCalls.hpp"
#include "runtime/jniPeriodicChecker.hpp"
#include "runtime/memprofiler.hpp"
#include "runtime/mutexLocker.hpp"
#include "runtime/objectMonitor.hpp"
#include "runtime/orderAccess.inline.hpp"
#include "runtime/osThread.hpp"
#include "runtime/prefetch.inline.hpp"
#include "runtime/safepoint.hpp"
#include "runtime/safepointMechanism.inline.hpp"
#include "runtime/sharedRuntime.hpp"
#include "runtime/statSampler.hpp"
#include "runtime/stubRoutines.hpp"
#include "runtime/sweeper.hpp"
#include "runtime/task.hpp"
#include "runtime/thread.inline.hpp"
#include "runtime/threadCritical.hpp"
#include "runtime/threadSMR.inline.hpp"
#include "runtime/timer.hpp"
#include "runtime/timerTrace.hpp"
#include "runtime/vframe.hpp"
#include "runtime/vframeArray.hpp"
#include "runtime/vframe_hp.hpp"
#include "runtime/vmThread.hpp"
#include "runtime/vm_operations.hpp"
#include "runtime/vm_version.hpp"
#include "services/attachListener.hpp"
#include "services/management.hpp"
#include "services/memTracker.hpp"
#include "services/threadService.hpp"
#include "trace/traceMacros.hpp"
#include "trace/tracing.hpp"
#include "utilities/align.hpp"
#include "utilities/defaultStream.hpp"
#include "utilities/dtrace.hpp"
#include "utilities/events.hpp"
#include "utilities/macros.hpp"
#include "utilities/preserveException.hpp"
#include "utilities/vmError.hpp"
#if INCLUDE_ALL_GCS
#include "gc/cms/concurrentMarkSweepThread.hpp"
#include "gc/g1/concurrentMarkThread.inline.hpp"
#include "gc/parallel/pcTasks.hpp"
#endif // INCLUDE_ALL_GCS
#if INCLUDE_JVMCI
#include "jvmci/jvmciCompiler.hpp"
#include "jvmci/jvmciRuntime.hpp"
#include "logging/logHandle.hpp"
#endif
#ifdef COMPILER1
#include "c1/c1_Compiler.hpp"
#endif
#ifdef COMPILER2
#include "opto/c2compiler.hpp"
#include "opto/idealGraphPrinter.hpp"
#endif
#if INCLUDE_RTM_OPT
#include "runtime/rtmLocking.hpp"
#endif

// Initialization after module runtime initialization
void universe_post_module_init();  // must happen after call_initPhase2

#ifdef DTRACE_ENABLED

// Only bother with this argument setup if dtrace is available

  #define HOTSPOT_THREAD_PROBE_start HOTSPOT_THREAD_START
  #define HOTSPOT_THREAD_PROBE_stop HOTSPOT_THREAD_STOP

  #define DTRACE_THREAD_PROBE(probe, javathread)                           \
    {                                                                      \
      ResourceMark rm(this);                                               \
      int len = 0;                                                         \
      const char* name = (javathread)->get_thread_name();                  \
      len = strlen(name);                                                  \
      HOTSPOT_THREAD_PROBE_##probe(/* probe = start, stop */               \
        (char *) name, len,                                                \
        java_lang_Thread::thread_id((javathread)->threadObj()),            \
        (uintptr_t) (javathread)->osthread()->thread_id(),                 \
        java_lang_Thread::is_daemon((javathread)->threadObj()));           \
    }

#else //  ndef DTRACE_ENABLED

  #define DTRACE_THREAD_PROBE(probe, javathread)

#endif // ndef DTRACE_ENABLED

#ifndef USE_LIBRARY_BASED_TLS_ONLY
// Current thread is maintained as a thread-local variable
THREAD_LOCAL_DECL Thread* Thread::_thr_current = NULL;
#endif
// Class hierarchy
// - Thread
//   - VMThread
//   - WatcherThread
//   - ConcurrentMarkSweepThread
//   - JavaThread
//     - CompilerThread

// ======= Thread ========
// Support for forcing alignment of thread objects for biased locking
void* Thread::allocate(size_t size, bool throw_excpt, MEMFLAGS flags) {
  if (UseBiasedLocking) {
    const int alignment = markOopDesc::biased_lock_alignment;
    size_t aligned_size = size + (alignment - sizeof(intptr_t));
    void* real_malloc_addr = throw_excpt? AllocateHeap(aligned_size, flags, CURRENT_PC)
                                          : AllocateHeap(aligned_size, flags, CURRENT_PC,
                                                         AllocFailStrategy::RETURN_NULL);
    void* aligned_addr     = align_up(real_malloc_addr, alignment);
    assert(((uintptr_t) aligned_addr + (uintptr_t) size) <=
           ((uintptr_t) real_malloc_addr + (uintptr_t) aligned_size),
           "JavaThread alignment code overflowed allocated storage");
    if (aligned_addr != real_malloc_addr) {
      log_info(biasedlocking)("Aligned thread " INTPTR_FORMAT " to " INTPTR_FORMAT,
                              p2i(real_malloc_addr),
                              p2i(aligned_addr));
    }
    ((Thread*) aligned_addr)->_real_malloc_address = real_malloc_addr;
    return aligned_addr;
  } else {
    return throw_excpt? AllocateHeap(size, flags, CURRENT_PC)
                       : AllocateHeap(size, flags, CURRENT_PC, AllocFailStrategy::RETURN_NULL);
  }
}

void Thread::operator delete(void* p) {
  if (UseBiasedLocking) {
    FreeHeap(((Thread*) p)->_real_malloc_address);
  } else {
    FreeHeap(p);
  }
}

void JavaThread::smr_delete() {
  if (_on_thread_list) {
    ThreadsSMRSupport::smr_delete(this);
  } else {
    delete this;
  }
}

// Base class for all threads: VMThread, WatcherThread, ConcurrentMarkSweepThread,
// JavaThread


Thread::Thread() {
  // stack and get_thread
  set_stack_base(NULL);
  set_stack_size(0);
  set_self_raw_id(0);
  set_lgrp_id(-1);
  DEBUG_ONLY(clear_suspendible_thread();)

  // allocated data structures
  set_osthread(NULL);
  set_resource_area(new (mtThread)ResourceArea());
  DEBUG_ONLY(_current_resource_mark = NULL;)
  set_handle_area(new (mtThread) HandleArea(NULL));
  set_metadata_handles(new (ResourceObj::C_HEAP, mtClass) GrowableArray<Metadata*>(30, true));
  set_active_handles(NULL);
  set_free_handle_block(NULL);
  set_last_handle_mark(NULL);

  // This initial value ==> never claimed.
  _oops_do_parity = 0;
  _threads_hazard_ptr = NULL;
  _nested_threads_hazard_ptr = NULL;
  _nested_threads_hazard_ptr_cnt = 0;

  // the handle mark links itself to last_handle_mark
  new HandleMark(this);

  // plain initialization
  debug_only(_owned_locks = NULL;)
  debug_only(_allow_allocation_count = 0;)
  NOT_PRODUCT(_allow_safepoint_count = 0;)
  NOT_PRODUCT(_skip_gcalot = false;)
  _jvmti_env_iteration_count = 0;
  set_allocated_bytes(0);
  _vm_operation_started_count = 0;
  _vm_operation_completed_count = 0;
  _current_pending_monitor = NULL;
  _current_pending_monitor_is_from_java = true;
  _current_waiting_monitor = NULL;
  _num_nested_signal = 0;
  omFreeList = NULL;
  omFreeCount = 0;
  omFreeProvision = 32;
  omInUseList = NULL;
  omInUseCount = 0;

#ifdef ASSERT
  _visited_for_critical_count = false;
#endif

  _SR_lock = new Monitor(Mutex::suspend_resume, "SR_lock", true,
                         Monitor::_safepoint_check_sometimes);
  _suspend_flags = 0;

  // thread-specific hashCode stream generator state - Marsaglia shift-xor form
  _hashStateX = os::random();
  _hashStateY = 842502087;
  _hashStateZ = 0x8767;    // (int)(3579807591LL & 0xffff) ;
  _hashStateW = 273326509;

  _OnTrap   = 0;
  _schedctl = NULL;
  _Stalled  = 0;
  _TypeTag  = 0x2BAD;

  // Many of the following fields are effectively final - immutable
  // Note that nascent threads can't use the Native Monitor-Mutex
  // construct until the _MutexEvent is initialized ...
  // CONSIDER: instead of using a fixed set of purpose-dedicated ParkEvents
  // we might instead use a stack of ParkEvents that we could provision on-demand.
  // The stack would act as a cache to avoid calls to ParkEvent::Allocate()
  // and ::Release()
  _ParkEvent   = ParkEvent::Allocate(this);
  _SleepEvent  = ParkEvent::Allocate(this);
  _MutexEvent  = ParkEvent::Allocate(this);
  _MuxEvent    = ParkEvent::Allocate(this);

#ifdef CHECK_UNHANDLED_OOPS
  if (CheckUnhandledOops) {
    _unhandled_oops = new UnhandledOops(this);
  }
#endif // CHECK_UNHANDLED_OOPS
#ifdef ASSERT
  if (UseBiasedLocking) {
    assert((((uintptr_t) this) & (markOopDesc::biased_lock_alignment - 1)) == 0, "forced alignment of thread object failed");
    assert(this == _real_malloc_address ||
           this == align_up(_real_malloc_address, (int)markOopDesc::biased_lock_alignment),
           "bug in forced alignment of thread objects");
  }
#endif // ASSERT
}

void Thread::initialize_thread_current() {
#ifndef USE_LIBRARY_BASED_TLS_ONLY
  assert(_thr_current == NULL, "Thread::current already initialized");
  _thr_current = this;
#endif
  assert(ThreadLocalStorage::thread() == NULL, "ThreadLocalStorage::thread already initialized");
  ThreadLocalStorage::set_thread(this);
  assert(Thread::current() == ThreadLocalStorage::thread(), "TLS mismatch!");
}

void Thread::clear_thread_current() {
  assert(Thread::current() == ThreadLocalStorage::thread(), "TLS mismatch!");
#ifndef USE_LIBRARY_BASED_TLS_ONLY
  _thr_current = NULL;
#endif
  ThreadLocalStorage::set_thread(NULL);
}

void Thread::record_stack_base_and_size() {
  set_stack_base(os::current_stack_base());
  set_stack_size(os::current_stack_size());
  // CR 7190089: on Solaris, primordial thread's stack is adjusted
  // in initialize_thread(). Without the adjustment, stack size is
  // incorrect if stack is set to unlimited (ulimit -s unlimited).
  // So far, only Solaris has real implementation of initialize_thread().
  //
  // set up any platform-specific state.
  os::initialize_thread(this);

  // Set stack limits after thread is initialized.
  if (is_Java_thread()) {
    ((JavaThread*) this)->set_stack_overflow_limit();
    ((JavaThread*) this)->set_reserved_stack_activation(stack_base());
  }
#if INCLUDE_NMT
  // record thread's native stack, stack grows downward
  MemTracker::record_thread_stack(stack_end(), stack_size());
#endif // INCLUDE_NMT
  log_debug(os, thread)("Thread " UINTX_FORMAT " stack dimensions: "
    PTR_FORMAT "-" PTR_FORMAT " (" SIZE_FORMAT "k).",
    os::current_thread_id(), p2i(stack_base() - stack_size()),
    p2i(stack_base()), stack_size()/1024);
}


Thread::~Thread() {
  EVENT_THREAD_DESTRUCT(this);

  // stack_base can be NULL if the thread is never started or exited before
  // record_stack_base_and_size called. Although, we would like to ensure
  // that all started threads do call record_stack_base_and_size(), there is
  // not proper way to enforce that.
#if INCLUDE_NMT
  if (_stack_base != NULL) {
    MemTracker::release_thread_stack(stack_end(), stack_size());
#ifdef ASSERT
    set_stack_base(NULL);
#endif
  }
#endif // INCLUDE_NMT

  // deallocate data structures
  delete resource_area();
  // since the handle marks are using the handle area, we have to deallocated the root
  // handle mark before deallocating the thread's handle area,
  assert(last_handle_mark() != NULL, "check we have an element");
  delete last_handle_mark();
  assert(last_handle_mark() == NULL, "check we have reached the end");

  // It's possible we can encounter a null _ParkEvent, etc., in stillborn threads.
  // We NULL out the fields for good hygiene.
  ParkEvent::Release(_ParkEvent); _ParkEvent   = NULL;
  ParkEvent::Release(_SleepEvent); _SleepEvent  = NULL;
  ParkEvent::Release(_MutexEvent); _MutexEvent  = NULL;
  ParkEvent::Release(_MuxEvent); _MuxEvent    = NULL;

  delete handle_area();
  delete metadata_handles();

  // SR_handler uses this as a termination indicator -
  // needs to happen before os::free_thread()
  delete _SR_lock;
  _SR_lock = NULL;

  // osthread() can be NULL, if creation of thread failed.
  if (osthread() != NULL) os::free_thread(osthread());

  // clear Thread::current if thread is deleting itself.
  // Needed to ensure JNI correctly detects non-attached threads.
  if (this == Thread::current()) {
    clear_thread_current();
  }

  CHECK_UNHANDLED_OOPS_ONLY(if (CheckUnhandledOops) delete unhandled_oops();)
}

// NOTE: dummy function for assertion purpose.
void Thread::run() {
  ShouldNotReachHere();
}

#ifdef ASSERT
// A JavaThread is considered "dangling" if it is not the current
// thread, has been added the Threads list, the system is not at a
// safepoint and the Thread is not "protected".
//
void Thread::check_for_dangling_thread_pointer(Thread *thread) {
  assert(!thread->is_Java_thread() || Thread::current() == thread ||
         !((JavaThread *) thread)->on_thread_list() ||
         SafepointSynchronize::is_at_safepoint() ||
         ThreadsSMRSupport::is_a_protected_JavaThread_with_lock((JavaThread *) thread),
         "possibility of dangling Thread pointer");
}
#endif

ThreadPriority Thread::get_priority(const Thread* const thread) {
  ThreadPriority priority;
  // Can return an error!
  (void)os::get_priority(thread, priority);
  assert(MinPriority <= priority && priority <= MaxPriority, "non-Java priority found");
  return priority;
}

void Thread::set_priority(Thread* thread, ThreadPriority priority) {
  debug_only(check_for_dangling_thread_pointer(thread);)
  // Can return an error!
  (void)os::set_priority(thread, priority);
}


void Thread::start(Thread* thread) {
  // Start is different from resume in that its safety is guaranteed by context or
  // being called from a Java method synchronized on the Thread object.
  if (!DisableStartThread) {
    if (thread->is_Java_thread()) {
      // Initialize the thread state to RUNNABLE before starting this thread.
      // Can not set it after the thread started because we do not know the
      // exact thread state at that time. It could be in MONITOR_WAIT or
      // in SLEEPING or some other state.
      java_lang_Thread::set_thread_status(((JavaThread*)thread)->threadObj(),
                                          java_lang_Thread::RUNNABLE);
    }
    os::start_thread(thread);
  }
}

// Enqueue a VM_Operation to do the job for us - sometime later
void Thread::send_async_exception(oop java_thread, oop java_throwable) {
  VM_ThreadStop* vm_stop = new VM_ThreadStop(java_thread, java_throwable);
  VMThread::execute(vm_stop);
}


// Check if an external suspend request has completed (or has been
// cancelled). Returns true if the thread is externally suspended and
// false otherwise.
//
// The bits parameter returns information about the code path through
// the routine. Useful for debugging:
//
// set in is_ext_suspend_completed():
// 0x00000001 - routine was entered
// 0x00000010 - routine return false at end
// 0x00000100 - thread exited (return false)
// 0x00000200 - suspend request cancelled (return false)
// 0x00000400 - thread suspended (return true)
// 0x00001000 - thread is in a suspend equivalent state (return true)
// 0x00002000 - thread is native and walkable (return true)
// 0x00004000 - thread is native_trans and walkable (needed retry)
//
// set in wait_for_ext_suspend_completion():
// 0x00010000 - routine was entered
// 0x00020000 - suspend request cancelled before loop (return false)
// 0x00040000 - thread suspended before loop (return true)
// 0x00080000 - suspend request cancelled in loop (return false)
// 0x00100000 - thread suspended in loop (return true)
// 0x00200000 - suspend not completed during retry loop (return false)

// Helper class for tracing suspend wait debug bits.
//
// 0x00000100 indicates that the target thread exited before it could
// self-suspend which is not a wait failure. 0x00000200, 0x00020000 and
// 0x00080000 each indicate a cancelled suspend request so they don't
// count as wait failures either.
#define DEBUG_FALSE_BITS (0x00000010 | 0x00200000)

class TraceSuspendDebugBits : public StackObj {
 private:
  JavaThread * jt;
  bool         is_wait;
  bool         called_by_wait;  // meaningful when !is_wait
  uint32_t *   bits;

 public:
  TraceSuspendDebugBits(JavaThread *_jt, bool _is_wait, bool _called_by_wait,
                        uint32_t *_bits) {
    jt             = _jt;
    is_wait        = _is_wait;
    called_by_wait = _called_by_wait;
    bits           = _bits;
  }

  ~TraceSuspendDebugBits() {
    if (!is_wait) {
#if 1
      // By default, don't trace bits for is_ext_suspend_completed() calls.
      // That trace is very chatty.
      return;
#else
      if (!called_by_wait) {
        // If tracing for is_ext_suspend_completed() is enabled, then only
        // trace calls to it from wait_for_ext_suspend_completion()
        return;
      }
#endif
    }

    if (AssertOnSuspendWaitFailure || TraceSuspendWaitFailures) {
      if (bits != NULL && (*bits & DEBUG_FALSE_BITS) != 0) {
        MutexLocker ml(Threads_lock);  // needed for get_thread_name()
        ResourceMark rm;

        tty->print_cr(
                      "Failed wait_for_ext_suspend_completion(thread=%s, debug_bits=%x)",
                      jt->get_thread_name(), *bits);

        guarantee(!AssertOnSuspendWaitFailure, "external suspend wait failed");
      }
    }
  }
};
#undef DEBUG_FALSE_BITS


bool JavaThread::is_ext_suspend_completed(bool called_by_wait, int delay,
                                          uint32_t *bits) {
  TraceSuspendDebugBits tsdb(this, false /* !is_wait */, called_by_wait, bits);

  bool did_trans_retry = false;  // only do thread_in_native_trans retry once
  bool do_trans_retry;           // flag to force the retry

  *bits |= 0x00000001;

  do {
    do_trans_retry = false;

    if (is_exiting()) {
      // Thread is in the process of exiting. This is always checked
      // first to reduce the risk of dereferencing a freed JavaThread.
      *bits |= 0x00000100;
      return false;
    }

    if (!is_external_suspend()) {
      // Suspend request is cancelled. This is always checked before
      // is_ext_suspended() to reduce the risk of a rogue resume
      // confusing the thread that made the suspend request.
      *bits |= 0x00000200;
      return false;
    }

    if (is_ext_suspended()) {
      // thread is suspended
      *bits |= 0x00000400;
      return true;
    }

    // Now that we no longer do hard suspends of threads running
    // native code, the target thread can be changing thread state
    // while we are in this routine:
    //
    //   _thread_in_native -> _thread_in_native_trans -> _thread_blocked
    //
    // We save a copy of the thread state as observed at this moment
    // and make our decision about suspend completeness based on the
    // copy. This closes the race where the thread state is seen as
    // _thread_in_native_trans in the if-thread_blocked check, but is
    // seen as _thread_blocked in if-thread_in_native_trans check.
    JavaThreadState save_state = thread_state();

    if (save_state == _thread_blocked && is_suspend_equivalent()) {
      // If the thread's state is _thread_blocked and this blocking
      // condition is known to be equivalent to a suspend, then we can
      // consider the thread to be externally suspended. This means that
      // the code that sets _thread_blocked has been modified to do
      // self-suspension if the blocking condition releases. We also
      // used to check for CONDVAR_WAIT here, but that is now covered by
      // the _thread_blocked with self-suspension check.
      //
      // Return true since we wouldn't be here unless there was still an
      // external suspend request.
      *bits |= 0x00001000;
      return true;
    } else if (save_state == _thread_in_native && frame_anchor()->walkable()) {
      // Threads running native code will self-suspend on native==>VM/Java
      // transitions. If its stack is walkable (should always be the case
      // unless this function is called before the actual java_suspend()
      // call), then the wait is done.
      *bits |= 0x00002000;
      return true;
    } else if (!called_by_wait && !did_trans_retry &&
               save_state == _thread_in_native_trans &&
               frame_anchor()->walkable()) {
      // The thread is transitioning from thread_in_native to another
      // thread state. check_safepoint_and_suspend_for_native_trans()
      // will force the thread to self-suspend. If it hasn't gotten
      // there yet we may have caught the thread in-between the native
      // code check above and the self-suspend. Lucky us. If we were
      // called by wait_for_ext_suspend_completion(), then it
      // will be doing the retries so we don't have to.
      //
      // Since we use the saved thread state in the if-statement above,
      // there is a chance that the thread has already transitioned to
      // _thread_blocked by the time we get here. In that case, we will
      // make a single unnecessary pass through the logic below. This
      // doesn't hurt anything since we still do the trans retry.

      *bits |= 0x00004000;

      // Once the thread leaves thread_in_native_trans for another
      // thread state, we break out of this retry loop. We shouldn't
      // need this flag to prevent us from getting back here, but
      // sometimes paranoia is good.
      did_trans_retry = true;

      // We wait for the thread to transition to a more usable state.
      for (int i = 1; i <= SuspendRetryCount; i++) {
        // We used to do an "os::yield_all(i)" call here with the intention
        // that yielding would increase on each retry. However, the parameter
        // is ignored on Linux which means the yield didn't scale up. Waiting
        // on the SR_lock below provides a much more predictable scale up for
        // the delay. It also provides a simple/direct point to check for any
        // safepoint requests from the VMThread

        // temporarily drops SR_lock while doing wait with safepoint check
        // (if we're a JavaThread - the WatcherThread can also call this)
        // and increase delay with each retry
        SR_lock()->wait(!Thread::current()->is_Java_thread(), i * delay);

        // check the actual thread state instead of what we saved above
        if (thread_state() != _thread_in_native_trans) {
          // the thread has transitioned to another thread state so
          // try all the checks (except this one) one more time.
          do_trans_retry = true;
          break;
        }
      } // end retry loop


    }
  } while (do_trans_retry);

  *bits |= 0x00000010;
  return false;
}

// Wait for an external suspend request to complete (or be cancelled).
// Returns true if the thread is externally suspended and false otherwise.
//
bool JavaThread::wait_for_ext_suspend_completion(int retries, int delay,
                                                 uint32_t *bits) {
  TraceSuspendDebugBits tsdb(this, true /* is_wait */,
                             false /* !called_by_wait */, bits);

  // local flag copies to minimize SR_lock hold time
  bool is_suspended;
  bool pending;
  uint32_t reset_bits;

  // set a marker so is_ext_suspend_completed() knows we are the caller
  *bits |= 0x00010000;

  // We use reset_bits to reinitialize the bits value at the top of
  // each retry loop. This allows the caller to make use of any
  // unused bits for their own marking purposes.
  reset_bits = *bits;

  {
    MutexLockerEx ml(SR_lock(), Mutex::_no_safepoint_check_flag);
    is_suspended = is_ext_suspend_completed(true /* called_by_wait */,
                                            delay, bits);
    pending = is_external_suspend();
  }
  // must release SR_lock to allow suspension to complete

  if (!pending) {
    // A cancelled suspend request is the only false return from
    // is_ext_suspend_completed() that keeps us from entering the
    // retry loop.
    *bits |= 0x00020000;
    return false;
  }

  if (is_suspended) {
    *bits |= 0x00040000;
    return true;
  }

  for (int i = 1; i <= retries; i++) {
    *bits = reset_bits;  // reinit to only track last retry

    // We used to do an "os::yield_all(i)" call here with the intention
    // that yielding would increase on each retry. However, the parameter
    // is ignored on Linux which means the yield didn't scale up. Waiting
    // on the SR_lock below provides a much more predictable scale up for
    // the delay. It also provides a simple/direct point to check for any
    // safepoint requests from the VMThread

    {
      MutexLocker ml(SR_lock());
      // wait with safepoint check (if we're a JavaThread - the WatcherThread
      // can also call this)  and increase delay with each retry
      SR_lock()->wait(!Thread::current()->is_Java_thread(), i * delay);

      is_suspended = is_ext_suspend_completed(true /* called_by_wait */,
                                              delay, bits);

      // It is possible for the external suspend request to be cancelled
      // (by a resume) before the actual suspend operation is completed.
      // Refresh our local copy to see if we still need to wait.
      pending = is_external_suspend();
    }

    if (!pending) {
      // A cancelled suspend request is the only false return from
      // is_ext_suspend_completed() that keeps us from staying in the
      // retry loop.
      *bits |= 0x00080000;
      return false;
    }

    if (is_suspended) {
      *bits |= 0x00100000;
      return true;
    }
  } // end retry loop

  // thread did not suspend after all our retries
  *bits |= 0x00200000;
  return false;
}

// Called from API entry points which perform stack walking. If the
// associated JavaThread is the current thread, then wait_for_suspend
// is not used. Otherwise, it determines if we should wait for the
// "other" thread to complete external suspension. (NOTE: in future
// releases the suspension mechanism should be reimplemented so this
// is not necessary.)
//
bool
JavaThread::is_thread_fully_suspended(bool wait_for_suspend, uint32_t *bits) {
  if (this != JavaThread::current()) {
    // "other" threads require special handling.
    if (wait_for_suspend) {
      // We are allowed to wait for the external suspend to complete
      // so give the other thread a chance to get suspended.
      if (!wait_for_ext_suspend_completion(SuspendRetryCount,
                                           SuspendRetryDelay, bits)) {
        // Didn't make it so let the caller know.
        return false;
      }
    }
    // We aren't allowed to wait for the external suspend to complete
    // so if the other thread isn't externally suspended we need to
    // let the caller know.
    else if (!is_ext_suspend_completed_with_lock(bits)) {
      return false;
    }
  }

  return true;
}

#ifndef PRODUCT
void JavaThread::record_jump(address target, address instr, const char* file,
                             int line) {

  // This should not need to be atomic as the only way for simultaneous
  // updates is via interrupts. Even then this should be rare or non-existent
  // and we don't care that much anyway.

  int index = _jmp_ring_index;
  _jmp_ring_index = (index + 1) & (jump_ring_buffer_size - 1);
  _jmp_ring[index]._target = (intptr_t) target;
  _jmp_ring[index]._instruction = (intptr_t) instr;
  _jmp_ring[index]._file = file;
  _jmp_ring[index]._line = line;
}
#endif // PRODUCT

void Thread::interrupt(Thread* thread) {
  debug_only(check_for_dangling_thread_pointer(thread);)
  os::interrupt(thread);
}

bool Thread::is_interrupted(Thread* thread, bool clear_interrupted) {
  debug_only(check_for_dangling_thread_pointer(thread);)
  // Note:  If clear_interrupted==false, this simply fetches and
  // returns the value of the field osthread()->interrupted().
  return os::is_interrupted(thread, clear_interrupted);
}


// GC Support
bool Thread::claim_oops_do_par_case(int strong_roots_parity) {
  int thread_parity = _oops_do_parity;
  if (thread_parity != strong_roots_parity) {
    jint res = Atomic::cmpxchg(strong_roots_parity, &_oops_do_parity, thread_parity);
    if (res == thread_parity) {
      return true;
    } else {
      guarantee(res == strong_roots_parity, "Or else what?");
      return false;
    }
  }
  return false;
}

void Thread::oops_do(OopClosure* f, CodeBlobClosure* cf) {
  active_handles()->oops_do(f);
  // Do oop for ThreadShadow
  f->do_oop((oop*)&_pending_exception);
  handle_area()->oops_do(f);

  if (MonitorInUseLists) {
    // When using thread local monitor lists, we scan them here,
    // and the remaining global monitors in ObjectSynchronizer::oops_do().
    ObjectSynchronizer::thread_local_used_oops_do(this, f);
  }
}

void Thread::metadata_handles_do(void f(Metadata*)) {
  // Only walk the Handles in Thread.
  if (metadata_handles() != NULL) {
    for (int i = 0; i< metadata_handles()->length(); i++) {
      f(metadata_handles()->at(i));
    }
  }
}

void Thread::print_on(outputStream* st) const {
  // get_priority assumes osthread initialized
  if (osthread() != NULL) {
    int os_prio;
    if (os::get_native_priority(this, &os_prio) == OS_OK) {
      st->print("os_prio=%d ", os_prio);
    }
    st->print("tid=" INTPTR_FORMAT " ", p2i(this));
    ext().print_on(st);
    osthread()->print_on(st);
  }
  if (_threads_hazard_ptr != NULL) {
    st->print("_threads_hazard_ptr=" INTPTR_FORMAT, p2i(_threads_hazard_ptr));
  }
  if (_nested_threads_hazard_ptr != NULL) {
    print_nested_threads_hazard_ptrs_on(st);
  }
  st->print(" ");
  debug_only(if (WizardMode) print_owned_locks_on(st);)
}

void Thread::print_nested_threads_hazard_ptrs_on(outputStream* st) const {
  assert(_nested_threads_hazard_ptr != NULL, "must be set to print");

  if (EnableThreadSMRStatistics) {
    st->print(", _nested_threads_hazard_ptr_cnt=%u", _nested_threads_hazard_ptr_cnt);
  }
  st->print(", _nested_threads_hazard_ptrs=");
  for (NestedThreadsList* node = _nested_threads_hazard_ptr; node != NULL;
       node = node->next()) {
    if (node != _nested_threads_hazard_ptr) {
      // First node does not need a comma-space separator.
      st->print(", ");
    }
    st->print(INTPTR_FORMAT, p2i(node->t_list()));
  }
}

// Thread::print_on_error() is called by fatal error handler. Don't use
// any lock or allocate memory.
void Thread::print_on_error(outputStream* st, char* buf, int buflen) const {
  assert(!(is_Compiler_thread() || is_Java_thread()), "Can't call name() here if it allocates");

  if (is_VM_thread())                 { st->print("VMThread"); }
  else if (is_GC_task_thread())       { st->print("GCTaskThread"); }
  else if (is_Watcher_thread())       { st->print("WatcherThread"); }
  else if (is_ConcurrentGC_thread())  { st->print("ConcurrentGCThread"); }
  else                                { st->print("Thread"); }

  if (is_Named_thread()) {
    st->print(" \"%s\"", name());
  }

  st->print(" [stack: " PTR_FORMAT "," PTR_FORMAT "]",
            p2i(stack_end()), p2i(stack_base()));

  if (osthread()) {
    st->print(" [id=%d]", osthread()->thread_id());
  }

  if (_threads_hazard_ptr != NULL) {
    st->print(" _threads_hazard_ptr=" INTPTR_FORMAT, p2i(_threads_hazard_ptr));
  }
  if (_nested_threads_hazard_ptr != NULL) {
    print_nested_threads_hazard_ptrs_on(st);
  }
}

void Thread::print_value_on(outputStream* st) const {
  if (is_Named_thread()) {
    st->print(" \"%s\" ", name());
  }
  st->print(INTPTR_FORMAT, p2i(this));   // print address
}

#ifdef ASSERT
void Thread::print_owned_locks_on(outputStream* st) const {
  Monitor *cur = _owned_locks;
  if (cur == NULL) {
    st->print(" (no locks) ");
  } else {
    st->print_cr(" Locks owned:");
    while (cur) {
      cur->print_on(st);
      cur = cur->next();
    }
  }
}

static int ref_use_count  = 0;

bool Thread::owns_locks_but_compiled_lock() const {
  for (Monitor *cur = _owned_locks; cur; cur = cur->next()) {
    if (cur != Compile_lock) return true;
  }
  return false;
}


#endif

#ifndef PRODUCT

// The flag: potential_vm_operation notifies if this particular safepoint state could potentially
// invoke the vm-thread (e.g., an oop allocation). In that case, we also have to make sure that
// no threads which allow_vm_block's are held
void Thread::check_for_valid_safepoint_state(bool potential_vm_operation) {
  // Check if current thread is allowed to block at a safepoint
  if (!(_allow_safepoint_count == 0)) {
    fatal("Possible safepoint reached by thread that does not allow it");
  }
  if (is_Java_thread() && ((JavaThread*)this)->thread_state() != _thread_in_vm) {
    fatal("LEAF method calling lock?");
  }

#ifdef ASSERT
  if (potential_vm_operation && is_Java_thread()
      && !Universe::is_bootstrapping()) {
    // Make sure we do not hold any locks that the VM thread also uses.
    // This could potentially lead to deadlocks
    for (Monitor *cur = _owned_locks; cur; cur = cur->next()) {
      // Threads_lock is special, since the safepoint synchronization will not start before this is
      // acquired. Hence, a JavaThread cannot be holding it at a safepoint. So is VMOperationRequest_lock,
      // since it is used to transfer control between JavaThreads and the VMThread
      // Do not *exclude* any locks unless you are absolutely sure it is correct. Ask someone else first!
      if ((cur->allow_vm_block() &&
           cur != Threads_lock &&
           cur != Compile_lock &&               // Temporary: should not be necessary when we get separate compilation
           cur != VMOperationRequest_lock &&
           cur != VMOperationQueue_lock) ||
           cur->rank() == Mutex::special) {
        fatal("Thread holding lock at safepoint that vm can block on: %s", cur->name());
      }
    }
  }

  if (GCALotAtAllSafepoints) {
    // We could enter a safepoint here and thus have a gc
    InterfaceSupport::check_gc_alot();
  }
#endif
}
#endif

bool Thread::is_in_stack(address adr) const {
  assert(Thread::current() == this, "is_in_stack can only be called from current thread");
  address end = os::current_stack_pointer();
  // Allow non Java threads to call this without stack_base
  if (_stack_base == NULL) return true;
  if (stack_base() >= adr && adr >= end) return true;

  return false;
}

bool Thread::is_in_usable_stack(address adr) const {
  size_t stack_guard_size = os::uses_stack_guard_pages() ? JavaThread::stack_guard_zone_size() : 0;
  size_t usable_stack_size = _stack_size - stack_guard_size;

  return ((adr < stack_base()) && (adr >= stack_base() - usable_stack_size));
}


// We had to move these methods here, because vm threads get into ObjectSynchronizer::enter
// However, there is a note in JavaThread::is_lock_owned() about the VM threads not being
// used for compilation in the future. If that change is made, the need for these methods
// should be revisited, and they should be removed if possible.

bool Thread::is_lock_owned(address adr) const {
  return on_local_stack(adr);
}

bool Thread::set_as_starting_thread() {
  // NOTE: this must be called inside the main thread.
  return os::create_main_thread((JavaThread*)this);
}

static void initialize_class(Symbol* class_name, TRAPS) {
  Klass* klass = SystemDictionary::resolve_or_fail(class_name, true, CHECK);
  InstanceKlass::cast(klass)->initialize(CHECK);
}


// Creates the initial ThreadGroup
static Handle create_initial_thread_group(TRAPS) {
  Klass* k = SystemDictionary::resolve_or_fail(vmSymbols::java_lang_ThreadGroup(), true, CHECK_NH);
  InstanceKlass* ik = InstanceKlass::cast(k);

  Handle system_instance = ik->allocate_instance_handle(CHECK_NH);
  {
    JavaValue result(T_VOID);
    JavaCalls::call_special(&result,
                            system_instance,
                            ik,
                            vmSymbols::object_initializer_name(),
                            vmSymbols::void_method_signature(),
                            CHECK_NH);
  }
  Universe::set_system_thread_group(system_instance());

  Handle main_instance = ik->allocate_instance_handle(CHECK_NH);
  {
    JavaValue result(T_VOID);
    Handle string = java_lang_String::create_from_str("main", CHECK_NH);
    JavaCalls::call_special(&result,
                            main_instance,
                            ik,
                            vmSymbols::object_initializer_name(),
                            vmSymbols::threadgroup_string_void_signature(),
                            system_instance,
                            string,
                            CHECK_NH);
  }
  return main_instance;
}

// Creates the initial Thread
static oop create_initial_thread(Handle thread_group, JavaThread* thread,
                                 TRAPS) {
  Klass* k = SystemDictionary::resolve_or_fail(vmSymbols::java_lang_Thread(), true, CHECK_NULL);
  InstanceKlass* ik = InstanceKlass::cast(k);
  instanceHandle thread_oop = ik->allocate_instance_handle(CHECK_NULL);

  java_lang_Thread::set_thread(thread_oop(), thread);
  java_lang_Thread::set_priority(thread_oop(), NormPriority);
  thread->set_threadObj(thread_oop());

  Handle string = java_lang_String::create_from_str("main", CHECK_NULL);

  JavaValue result(T_VOID);
  JavaCalls::call_special(&result, thread_oop,
                          ik,
                          vmSymbols::object_initializer_name(),
                          vmSymbols::threadgroup_string_void_signature(),
                          thread_group,
                          string,
                          CHECK_NULL);
  return thread_oop();
}

char java_runtime_name[128] = "";
char java_runtime_version[128] = "";

// extract the JRE name from java.lang.VersionProps.java_runtime_name
static const char* get_java_runtime_name(TRAPS) {
  Klass* k = SystemDictionary::find(vmSymbols::java_lang_VersionProps(),
                                    Handle(), Handle(), CHECK_AND_CLEAR_NULL);
  fieldDescriptor fd;
  bool found = k != NULL &&
               InstanceKlass::cast(k)->find_local_field(vmSymbols::java_runtime_name_name(),
                                                        vmSymbols::string_signature(), &fd);
  if (found) {
    oop name_oop = k->java_mirror()->obj_field(fd.offset());
    if (name_oop == NULL) {
      return NULL;
    }
    const char* name = java_lang_String::as_utf8_string(name_oop,
                                                        java_runtime_name,
                                                        sizeof(java_runtime_name));
    return name;
  } else {
    return NULL;
  }
}

// extract the JRE version from java.lang.VersionProps.java_runtime_version
static const char* get_java_runtime_version(TRAPS) {
  Klass* k = SystemDictionary::find(vmSymbols::java_lang_VersionProps(),
                                    Handle(), Handle(), CHECK_AND_CLEAR_NULL);
  fieldDescriptor fd;
  bool found = k != NULL &&
               InstanceKlass::cast(k)->find_local_field(vmSymbols::java_runtime_version_name(),
                                                        vmSymbols::string_signature(), &fd);
  if (found) {
    oop name_oop = k->java_mirror()->obj_field(fd.offset());
    if (name_oop == NULL) {
      return NULL;
    }
    const char* name = java_lang_String::as_utf8_string(name_oop,
                                                        java_runtime_version,
                                                        sizeof(java_runtime_version));
    return name;
  } else {
    return NULL;
  }
}

// General purpose hook into Java code, run once when the VM is initialized.
// The Java library method itself may be changed independently from the VM.
static void call_postVMInitHook(TRAPS) {
  Klass* klass = SystemDictionary::resolve_or_null(vmSymbols::jdk_internal_vm_PostVMInitHook(), THREAD);
  if (klass != NULL) {
    JavaValue result(T_VOID);
    JavaCalls::call_static(&result, klass, vmSymbols::run_method_name(),
                           vmSymbols::void_method_signature(),
                           CHECK);
  }
}

static void reset_vm_info_property(TRAPS) {
  // the vm info string
  ResourceMark rm(THREAD);
  const char *vm_info = VM_Version::vm_info_string();

  // java.lang.System class
  Klass* klass =  SystemDictionary::resolve_or_fail(vmSymbols::java_lang_System(), true, CHECK);

  // setProperty arguments
  Handle key_str    = java_lang_String::create_from_str("java.vm.info", CHECK);
  Handle value_str  = java_lang_String::create_from_str(vm_info, CHECK);

  // return value
  JavaValue r(T_OBJECT);

  // public static String setProperty(String key, String value);
  JavaCalls::call_static(&r,
                         klass,
                         vmSymbols::setProperty_name(),
                         vmSymbols::string_string_string_signature(),
                         key_str,
                         value_str,
                         CHECK);
}


void JavaThread::allocate_threadObj(Handle thread_group, const char* thread_name,
                                    bool daemon, TRAPS) {
  assert(thread_group.not_null(), "thread group should be specified");
  assert(threadObj() == NULL, "should only create Java thread object once");

  Klass* k = SystemDictionary::resolve_or_fail(vmSymbols::java_lang_Thread(), true, CHECK);
  InstanceKlass* ik = InstanceKlass::cast(k);
  instanceHandle thread_oop = ik->allocate_instance_handle(CHECK);

  java_lang_Thread::set_thread(thread_oop(), this);
  java_lang_Thread::set_priority(thread_oop(), NormPriority);
  set_threadObj(thread_oop());

  JavaValue result(T_VOID);
  if (thread_name != NULL) {
    Handle name = java_lang_String::create_from_str(thread_name, CHECK);
    // Thread gets assigned specified name and null target
    JavaCalls::call_special(&result,
                            thread_oop,
                            ik,
                            vmSymbols::object_initializer_name(),
                            vmSymbols::threadgroup_string_void_signature(),
                            thread_group, // Argument 1
                            name,         // Argument 2
                            THREAD);
  } else {
    // Thread gets assigned name "Thread-nnn" and null target
    // (java.lang.Thread doesn't have a constructor taking only a ThreadGroup argument)
    JavaCalls::call_special(&result,
                            thread_oop,
                            ik,
                            vmSymbols::object_initializer_name(),
                            vmSymbols::threadgroup_runnable_void_signature(),
                            thread_group, // Argument 1
                            Handle(),     // Argument 2
                            THREAD);
  }


  if (daemon) {
    java_lang_Thread::set_daemon(thread_oop());
  }

  if (HAS_PENDING_EXCEPTION) {
    return;
  }

  Klass* group =  SystemDictionary::ThreadGroup_klass();
  Handle threadObj(THREAD, this->threadObj());

  JavaCalls::call_special(&result,
                          thread_group,
                          group,
                          vmSymbols::add_method_name(),
                          vmSymbols::thread_void_signature(),
                          threadObj,          // Arg 1
                          THREAD);
}

// NamedThread --  non-JavaThread subclasses with multiple
// uniquely named instances should derive from this.
NamedThread::NamedThread() : Thread() {
  _name = NULL;
  _processed_thread = NULL;
  _gc_id = GCId::undefined();
}

NamedThread::~NamedThread() {
  if (_name != NULL) {
    FREE_C_HEAP_ARRAY(char, _name);
    _name = NULL;
  }
}

void NamedThread::set_name(const char* format, ...) {
  guarantee(_name == NULL, "Only get to set name once.");
  _name = NEW_C_HEAP_ARRAY(char, max_name_len, mtThread);
  guarantee(_name != NULL, "alloc failure");
  va_list ap;
  va_start(ap, format);
  jio_vsnprintf(_name, max_name_len, format, ap);
  va_end(ap);
}

void NamedThread::initialize_named_thread() {
  set_native_thread_name(name());
}

void NamedThread::print_on(outputStream* st) const {
  st->print("\"%s\" ", name());
  Thread::print_on(st);
  st->cr();
}


// ======= WatcherThread ========

// The watcher thread exists to simulate timer interrupts.  It should
// be replaced by an abstraction over whatever native support for
// timer interrupts exists on the platform.

WatcherThread* WatcherThread::_watcher_thread   = NULL;
bool WatcherThread::_startable = false;
volatile bool  WatcherThread::_should_terminate = false;

WatcherThread::WatcherThread() : Thread() {
  assert(watcher_thread() == NULL, "we can only allocate one WatcherThread");
  if (os::create_thread(this, os::watcher_thread)) {
    _watcher_thread = this;

    // Set the watcher thread to the highest OS priority which should not be
    // used, unless a Java thread with priority java.lang.Thread.MAX_PRIORITY
    // is created. The only normal thread using this priority is the reference
    // handler thread, which runs for very short intervals only.
    // If the VMThread's priority is not lower than the WatcherThread profiling
    // will be inaccurate.
    os::set_priority(this, MaxPriority);
    if (!DisableStartThread) {
      os::start_thread(this);
    }
  }
}

int WatcherThread::sleep() const {
  // The WatcherThread does not participate in the safepoint protocol
  // for the PeriodicTask_lock because it is not a JavaThread.
  MutexLockerEx ml(PeriodicTask_lock, Mutex::_no_safepoint_check_flag);

  if (_should_terminate) {
    // check for termination before we do any housekeeping or wait
    return 0;  // we did not sleep.
  }

  // remaining will be zero if there are no tasks,
  // causing the WatcherThread to sleep until a task is
  // enrolled
  int remaining = PeriodicTask::time_to_wait();
  int time_slept = 0;

  // we expect this to timeout - we only ever get unparked when
  // we should terminate or when a new task has been enrolled
  OSThreadWaitState osts(this->osthread(), false /* not Object.wait() */);

  jlong time_before_loop = os::javaTimeNanos();

  while (true) {
    bool timedout = PeriodicTask_lock->wait(Mutex::_no_safepoint_check_flag,
                                            remaining);
    jlong now = os::javaTimeNanos();

    if (remaining == 0) {
      // if we didn't have any tasks we could have waited for a long time
      // consider the time_slept zero and reset time_before_loop
      time_slept = 0;
      time_before_loop = now;
    } else {
      // need to recalculate since we might have new tasks in _tasks
      time_slept = (int) ((now - time_before_loop) / 1000000);
    }

    // Change to task list or spurious wakeup of some kind
    if (timedout || _should_terminate) {
      break;
    }

    remaining = PeriodicTask::time_to_wait();
    if (remaining == 0) {
      // Last task was just disenrolled so loop around and wait until
      // another task gets enrolled
      continue;
    }

    remaining -= time_slept;
    if (remaining <= 0) {
      break;
    }
  }

  return time_slept;
}

void WatcherThread::run() {
  assert(this == watcher_thread(), "just checking");

  this->record_stack_base_and_size();
  this->set_native_thread_name(this->name());
  this->set_active_handles(JNIHandleBlock::allocate_block());
  while (true) {
    assert(watcher_thread() == Thread::current(), "thread consistency check");
    assert(watcher_thread() == this, "thread consistency check");

    // Calculate how long it'll be until the next PeriodicTask work
    // should be done, and sleep that amount of time.
    int time_waited = sleep();

    if (VMError::is_error_reported()) {
      // A fatal error has happened, the error handler(VMError::report_and_die)
      // should abort JVM after creating an error log file. However in some
      // rare cases, the error handler itself might deadlock. Here periodically
      // check for error reporting timeouts, and if it happens, just proceed to
      // abort the VM.

      // This code is in WatcherThread because WatcherThread wakes up
      // periodically so the fatal error handler doesn't need to do anything;
      // also because the WatcherThread is less likely to crash than other
      // threads.

      for (;;) {
        // Note: we use naked sleep in this loop because we want to avoid using
        // any kind of VM infrastructure which may be broken at this point.
        if (VMError::check_timeout()) {
          // We hit error reporting timeout. Error reporting was interrupted and
          // will be wrapping things up now (closing files etc). Give it some more
          // time, then quit the VM.
          os::naked_short_sleep(200);
          // Print a message to stderr.
          fdStream err(defaultStream::output_fd());
          err.print_raw_cr("# [ timer expired, abort... ]");
          // skip atexit/vm_exit/vm_abort hooks
          os::die();
        }

        // Wait a second, then recheck for timeout.
        os::naked_short_sleep(999);
      }
    }

    if (_should_terminate) {
      // check for termination before posting the next tick
      break;
    }

    PeriodicTask::real_time_tick(time_waited);
  }

  // Signal that it is terminated
  {
    MutexLockerEx mu(Terminator_lock, Mutex::_no_safepoint_check_flag);
    _watcher_thread = NULL;
    Terminator_lock->notify();
  }
}

void WatcherThread::start() {
  assert(PeriodicTask_lock->owned_by_self(), "PeriodicTask_lock required");

  if (watcher_thread() == NULL && _startable) {
    _should_terminate = false;
    // Create the single instance of WatcherThread
    new WatcherThread();
  }
}

void WatcherThread::make_startable() {
  assert(PeriodicTask_lock->owned_by_self(), "PeriodicTask_lock required");
  _startable = true;
}

void WatcherThread::stop() {
  {
    // Follow normal safepoint aware lock enter protocol since the
    // WatcherThread is stopped by another JavaThread.
    MutexLocker ml(PeriodicTask_lock);
    _should_terminate = true;

    WatcherThread* watcher = watcher_thread();
    if (watcher != NULL) {
      // unpark the WatcherThread so it can see that it should terminate
      watcher->unpark();
    }
  }

  MutexLocker mu(Terminator_lock);

  while (watcher_thread() != NULL) {
    // This wait should make safepoint checks, wait without a timeout,
    // and wait as a suspend-equivalent condition.
    Terminator_lock->wait(!Mutex::_no_safepoint_check_flag, 0,
                          Mutex::_as_suspend_equivalent_flag);
  }
}

void WatcherThread::unpark() {
  assert(PeriodicTask_lock->owned_by_self(), "PeriodicTask_lock required");
  PeriodicTask_lock->notify();
}

void WatcherThread::print_on(outputStream* st) const {
  st->print("\"%s\" ", name());
  Thread::print_on(st);
  st->cr();
}

// ======= JavaThread ========

#if INCLUDE_JVMCI

jlong* JavaThread::_jvmci_old_thread_counters;

bool jvmci_counters_include(JavaThread* thread) {
  oop threadObj = thread->threadObj();
  return !JVMCICountersExcludeCompiler || !thread->is_Compiler_thread();
}

void JavaThread::collect_counters(typeArrayOop array) {
  if (JVMCICounterSize > 0) {
    MutexLocker tl(Threads_lock);
    JavaThreadIteratorWithHandle jtiwh;
    for (int i = 0; i < array->length(); i++) {
      array->long_at_put(i, _jvmci_old_thread_counters[i]);
    }
    for (; JavaThread *tp = jtiwh.next(); ) {
      if (jvmci_counters_include(tp)) {
        for (int i = 0; i < array->length(); i++) {
          array->long_at_put(i, array->long_at(i) + tp->_jvmci_counters[i]);
        }
      }
    }
  }
}

#endif // INCLUDE_JVMCI

// A JavaThread is a normal Java thread

void JavaThread::initialize() {
  // Initialize fields

  set_saved_exception_pc(NULL);
  set_threadObj(NULL);
  _anchor.clear();
  set_entry_point(NULL);
  set_jni_functions(jni_functions());
  set_callee_target(NULL);
  set_vm_result(NULL);
  set_vm_result_2(NULL);
  set_vframe_array_head(NULL);
  set_vframe_array_last(NULL);
  set_deferred_locals(NULL);
  set_deopt_mark(NULL);
  set_deopt_compiled_method(NULL);
  clear_must_deopt_id();
  set_monitor_chunks(NULL);
  set_next(NULL);
  _on_thread_list = false;
  set_thread_state(_thread_new);
  _terminated = _not_terminated;
  _privileged_stack_top = NULL;
  _array_for_gc = NULL;
  _suspend_equivalent = false;
  _in_deopt_handler = 0;
  _doing_unsafe_access = false;
  _stack_guard_state = stack_guard_unused;
#if INCLUDE_JVMCI
  _pending_monitorenter = false;
  _pending_deoptimization = -1;
  _pending_failed_speculation = NULL;
  _pending_transfer_to_interpreter = false;
  _adjusting_comp_level = false;
  _jvmci._alternate_call_target = NULL;
  assert(_jvmci._implicit_exception_pc == NULL, "must be");
  if (JVMCICounterSize > 0) {
    _jvmci_counters = NEW_C_HEAP_ARRAY(jlong, JVMCICounterSize, mtInternal);
    memset(_jvmci_counters, 0, sizeof(jlong) * JVMCICounterSize);
  } else {
    _jvmci_counters = NULL;
  }
#endif // INCLUDE_JVMCI
  _reserved_stack_activation = NULL;  // stack base not known yet
  (void)const_cast<oop&>(_exception_oop = oop(NULL));
  _exception_pc  = 0;
  _exception_handler_pc = 0;
  _is_method_handle_return = 0;
  _jvmti_thread_state= NULL;
  _should_post_on_exceptions_flag = JNI_FALSE;
  _jvmti_get_loaded_classes_closure = NULL;
  _interp_only_mode    = 0;
  _special_runtime_exit_condition = _no_async_condition;
  _pending_async_exception = NULL;
  _thread_stat = NULL;
  _thread_stat = new ThreadStatistics();
  _blocked_on_compilation = false;
  _jni_active_critical = 0;
  _pending_jni_exception_check_fn = NULL;
  _do_not_unlock_if_synchronized = false;
  _cached_monitor_info = NULL;
  _parker = Parker::Allocate(this);

#ifndef PRODUCT
  _jmp_ring_index = 0;
  for (int ji = 0; ji < jump_ring_buffer_size; ji++) {
    record_jump(NULL, NULL, NULL, 0);
  }
#endif // PRODUCT

  // Setup safepoint state info for this thread
  ThreadSafepointState::create(this);

  debug_only(_java_call_counter = 0);

  // JVMTI PopFrame support
  _popframe_condition = popframe_inactive;
  _popframe_preserved_args = NULL;
  _popframe_preserved_args_size = 0;
  _frames_to_pop_failed_realloc = 0;

  if (SafepointMechanism::uses_thread_local_poll()) {
    SafepointMechanism::initialize_header(this);
  }

  pd_initialize();
}

#if INCLUDE_ALL_GCS
SATBMarkQueueSet JavaThread::_satb_mark_queue_set;
DirtyCardQueueSet JavaThread::_dirty_card_queue_set;
#endif // INCLUDE_ALL_GCS

JavaThread::JavaThread(bool is_attaching_via_jni) :
                       Thread()
#if INCLUDE_ALL_GCS
                       , _satb_mark_queue(&_satb_mark_queue_set),
                       _dirty_card_queue(&_dirty_card_queue_set)
#endif // INCLUDE_ALL_GCS
{
  initialize();
  if (is_attaching_via_jni) {
    _jni_attach_state = _attaching_via_jni;
  } else {
    _jni_attach_state = _not_attaching_via_jni;
  }
  assert(deferred_card_mark().is_empty(), "Default MemRegion ctor");
}

bool JavaThread::reguard_stack(address cur_sp) {
  if (_stack_guard_state != stack_guard_yellow_reserved_disabled
      && _stack_guard_state != stack_guard_reserved_disabled) {
    return true; // Stack already guarded or guard pages not needed.
  }

  if (register_stack_overflow()) {
    // For those architectures which have separate register and
    // memory stacks, we must check the register stack to see if
    // it has overflowed.
    return false;
  }

  // Java code never executes within the yellow zone: the latter is only
  // there to provoke an exception during stack banging.  If java code
  // is executing there, either StackShadowPages should be larger, or
  // some exception code in c1, c2 or the interpreter isn't unwinding
  // when it should.
  guarantee(cur_sp > stack_reserved_zone_base(),
            "not enough space to reguard - increase StackShadowPages");
  if (_stack_guard_state == stack_guard_yellow_reserved_disabled) {
    enable_stack_yellow_reserved_zone();
    if (reserved_stack_activation() != stack_base()) {
      set_reserved_stack_activation(stack_base());
    }
  } else if (_stack_guard_state == stack_guard_reserved_disabled) {
    set_reserved_stack_activation(stack_base());
    enable_stack_reserved_zone();
  }
  return true;
}

bool JavaThread::reguard_stack(void) {
  return reguard_stack(os::current_stack_pointer());
}


void JavaThread::block_if_vm_exited() {
  if (_terminated == _vm_exited) {
    // _vm_exited is set at safepoint, and Threads_lock is never released
    // we will block here forever
    Threads_lock->lock_without_safepoint_check();
    ShouldNotReachHere();
  }
}


// Remove this ifdef when C1 is ported to the compiler interface.
static void compiler_thread_entry(JavaThread* thread, TRAPS);
static void sweeper_thread_entry(JavaThread* thread, TRAPS);

JavaThread::JavaThread(ThreadFunction entry_point, size_t stack_sz) :
                       Thread()
#if INCLUDE_ALL_GCS
                       , _satb_mark_queue(&_satb_mark_queue_set),
                       _dirty_card_queue(&_dirty_card_queue_set)
#endif // INCLUDE_ALL_GCS
{
  initialize();
  _jni_attach_state = _not_attaching_via_jni;
  set_entry_point(entry_point);
  // Create the native thread itself.
  // %note runtime_23
  os::ThreadType thr_type = os::java_thread;
  thr_type = entry_point == &compiler_thread_entry ? os::compiler_thread :
                                                     os::java_thread;
  os::create_thread(this, thr_type, stack_sz);
  // The _osthread may be NULL here because we ran out of memory (too many threads active).
  // We need to throw and OutOfMemoryError - however we cannot do this here because the caller
  // may hold a lock and all locks must be unlocked before throwing the exception (throwing
  // the exception consists of creating the exception object & initializing it, initialization
  // will leave the VM via a JavaCall and then all locks must be unlocked).
  //
  // The thread is still suspended when we reach here. Thread must be explicit started
  // by creator! Furthermore, the thread must also explicitly be added to the Threads list
  // by calling Threads:add. The reason why this is not done here, is because the thread
  // object must be fully initialized (take a look at JVM_Start)
}

JavaThread::~JavaThread() {

  // JSR166 -- return the parker to the free list
  Parker::Release(_parker);
  _parker = NULL;

  // Free any remaining  previous UnrollBlock
  vframeArray* old_array = vframe_array_last();

  if (old_array != NULL) {
    Deoptimization::UnrollBlock* old_info = old_array->unroll_block();
    old_array->set_unroll_block(NULL);
    delete old_info;
    delete old_array;
  }

  GrowableArray<jvmtiDeferredLocalVariableSet*>* deferred = deferred_locals();
  if (deferred != NULL) {
    // This can only happen if thread is destroyed before deoptimization occurs.
    assert(deferred->length() != 0, "empty array!");
    do {
      jvmtiDeferredLocalVariableSet* dlv = deferred->at(0);
      deferred->remove_at(0);
      // individual jvmtiDeferredLocalVariableSet are CHeapObj's
      delete dlv;
    } while (deferred->length() != 0);
    delete deferred;
  }

  // All Java related clean up happens in exit
  ThreadSafepointState::destroy(this);
  if (_thread_stat != NULL) delete _thread_stat;

#if INCLUDE_JVMCI
  if (JVMCICounterSize > 0) {
    if (jvmci_counters_include(this)) {
      for (int i = 0; i < JVMCICounterSize; i++) {
        _jvmci_old_thread_counters[i] += _jvmci_counters[i];
      }
    }
    FREE_C_HEAP_ARRAY(jlong, _jvmci_counters);
  }
#endif // INCLUDE_JVMCI
}


// The first routine called by a new Java thread
void JavaThread::run() {
  // initialize thread-local alloc buffer related fields
  this->initialize_tlab();

  // used to test validity of stack trace backs
  this->record_base_of_stack_pointer();

  // Record real stack base and size.
  this->record_stack_base_and_size();

  this->create_stack_guard_pages();

  this->cache_global_variables();

  // Thread is now sufficient initialized to be handled by the safepoint code as being
  // in the VM. Change thread state from _thread_new to _thread_in_vm
  ThreadStateTransition::transition_and_fence(this, _thread_new, _thread_in_vm);

  assert(JavaThread::current() == this, "sanity check");
  assert(!Thread::current()->owns_locks(), "sanity check");

  DTRACE_THREAD_PROBE(start, this);

  // This operation might block. We call that after all safepoint checks for a new thread has
  // been completed.
  this->set_active_handles(JNIHandleBlock::allocate_block());

  if (JvmtiExport::should_post_thread_life()) {
    JvmtiExport::post_thread_start(this);
  }

  EventThreadStart event;
  if (event.should_commit()) {
    event.set_thread(THREAD_TRACE_ID(this));
    event.commit();
  }

  // We call another function to do the rest so we are sure that the stack addresses used
  // from there will be lower than the stack base just computed
  thread_main_inner();

  // Note, thread is no longer valid at this point!
}


void JavaThread::thread_main_inner() {
  assert(JavaThread::current() == this, "sanity check");
  assert(this->threadObj() != NULL, "just checking");

  // Execute thread entry point unless this thread has a pending exception
  // or has been stopped before starting.
  // Note: Due to JVM_StopThread we can have pending exceptions already!
  if (!this->has_pending_exception() &&
      !java_lang_Thread::is_stillborn(this->threadObj())) {
    {
      ResourceMark rm(this);
      this->set_native_thread_name(this->get_thread_name());
    }
    HandleMark hm(this);
    this->entry_point()(this, this);
  }

  DTRACE_THREAD_PROBE(stop, this);

  this->exit(false);
  this->smr_delete();
}


static void ensure_join(JavaThread* thread) {
  // We do not need to grab the Threads_lock, since we are operating on ourself.
  Handle threadObj(thread, thread->threadObj());
  assert(threadObj.not_null(), "java thread object must exist");
  ObjectLocker lock(threadObj, thread);
  // Ignore pending exception (ThreadDeath), since we are exiting anyway
  thread->clear_pending_exception();
  // Thread is exiting. So set thread_status field in  java.lang.Thread class to TERMINATED.
  java_lang_Thread::set_thread_status(threadObj(), java_lang_Thread::TERMINATED);
  // Clear the native thread instance - this makes isAlive return false and allows the join()
  // to complete once we've done the notify_all below
  java_lang_Thread::set_thread(threadObj(), NULL);
  lock.notify_all(thread);
  // Ignore pending exception (ThreadDeath), since we are exiting anyway
  thread->clear_pending_exception();
}


// For any new cleanup additions, please check to see if they need to be applied to
// cleanup_failed_attach_current_thread as well.
void JavaThread::exit(bool destroy_vm, ExitType exit_type) {
  assert(this == JavaThread::current(), "thread consistency check");

  elapsedTimer _timer_exit_phase1;
  elapsedTimer _timer_exit_phase2;
  elapsedTimer _timer_exit_phase3;
  elapsedTimer _timer_exit_phase4;

  if (log_is_enabled(Debug, os, thread, timer)) {
    _timer_exit_phase1.start();
  }

  HandleMark hm(this);
  Handle uncaught_exception(this, this->pending_exception());
  this->clear_pending_exception();
  Handle threadObj(this, this->threadObj());
  assert(threadObj.not_null(), "Java thread object should be created");

  // FIXIT: This code should be moved into else part, when reliable 1.2/1.3 check is in place
  {
    EXCEPTION_MARK;

    CLEAR_PENDING_EXCEPTION;
  }
  if (!destroy_vm) {
    if (uncaught_exception.not_null()) {
      EXCEPTION_MARK;
      // Call method Thread.dispatchUncaughtException().
      Klass* thread_klass = SystemDictionary::Thread_klass();
      JavaValue result(T_VOID);
      JavaCalls::call_virtual(&result,
                              threadObj, thread_klass,
                              vmSymbols::dispatchUncaughtException_name(),
                              vmSymbols::throwable_void_signature(),
                              uncaught_exception,
                              THREAD);
      if (HAS_PENDING_EXCEPTION) {
        ResourceMark rm(this);
        jio_fprintf(defaultStream::error_stream(),
                    "\nException: %s thrown from the UncaughtExceptionHandler"
                    " in thread \"%s\"\n",
                    pending_exception()->klass()->external_name(),
                    get_thread_name());
        CLEAR_PENDING_EXCEPTION;
      }
    }

    // Called before the java thread exit since we want to read info
    // from java_lang_Thread object
    EventThreadEnd event;
    if (event.should_commit()) {
      event.set_thread(THREAD_TRACE_ID(this));
      event.commit();
    }

    // Call after last event on thread
    EVENT_THREAD_EXIT(this);

    // Call Thread.exit(). We try 3 times in case we got another Thread.stop during
    // the execution of the method. If that is not enough, then we don't really care. Thread.stop
    // is deprecated anyhow.
    if (!is_Compiler_thread()) {
      int count = 3;
      while (java_lang_Thread::threadGroup(threadObj()) != NULL && (count-- > 0)) {
        EXCEPTION_MARK;
        JavaValue result(T_VOID);
        Klass* thread_klass = SystemDictionary::Thread_klass();
        JavaCalls::call_virtual(&result,
                                threadObj, thread_klass,
                                vmSymbols::exit_method_name(),
                                vmSymbols::void_method_signature(),
                                THREAD);
        CLEAR_PENDING_EXCEPTION;
      }
    }
    // notify JVMTI
    if (JvmtiExport::should_post_thread_life()) {
      JvmtiExport::post_thread_end(this);
    }

    // We have notified the agents that we are exiting, before we go on,
    // we must check for a pending external suspend request and honor it
    // in order to not surprise the thread that made the suspend request.
    while (true) {
      {
        MutexLockerEx ml(SR_lock(), Mutex::_no_safepoint_check_flag);
        if (!is_external_suspend()) {
          set_terminated(_thread_exiting);
          ThreadService::current_thread_exiting(this);
          break;
        }
        // Implied else:
        // Things get a little tricky here. We have a pending external
        // suspend request, but we are holding the SR_lock so we
        // can't just self-suspend. So we temporarily drop the lock
        // and then self-suspend.
      }

      ThreadBlockInVM tbivm(this);
      java_suspend_self();

      // We're done with this suspend request, but we have to loop around
      // and check again. Eventually we will get SR_lock without a pending
      // external suspend request and will be able to mark ourselves as
      // exiting.
    }
    // no more external suspends are allowed at this point
  } else {
    // before_exit() has already posted JVMTI THREAD_END events
  }

  if (log_is_enabled(Debug, os, thread, timer)) {
    _timer_exit_phase1.stop();
    _timer_exit_phase2.start();
  }
  // Notify waiters on thread object. This has to be done after exit() is called
  // on the thread (if the thread is the last thread in a daemon ThreadGroup the
  // group should have the destroyed bit set before waiters are notified).
  ensure_join(this);
  assert(!this->has_pending_exception(), "ensure_join should have cleared");

  if (log_is_enabled(Debug, os, thread, timer)) {
    _timer_exit_phase2.stop();
    _timer_exit_phase3.start();
  }
  // 6282335 JNI DetachCurrentThread spec states that all Java monitors
  // held by this thread must be released. The spec does not distinguish
  // between JNI-acquired and regular Java monitors. We can only see
  // regular Java monitors here if monitor enter-exit matching is broken.
  //
  // Optionally release any monitors for regular JavaThread exits. This
  // is provided as a work around for any bugs in monitor enter-exit
  // matching. This can be expensive so it is not enabled by default.
  //
  // ensure_join() ignores IllegalThreadStateExceptions, and so does
  // ObjectSynchronizer::release_monitors_owned_by_thread().
  if (exit_type == jni_detach || ObjectMonitor::Knob_ExitRelease) {
    // Sanity check even though JNI DetachCurrentThread() would have
    // returned JNI_ERR if there was a Java frame. JavaThread exit
    // should be done executing Java code by the time we get here.
    assert(!this->has_last_Java_frame(),
           "should not have a Java frame when detaching or exiting");
    ObjectSynchronizer::release_monitors_owned_by_thread(this);
    assert(!this->has_pending_exception(), "release_monitors should have cleared");
  }

  // These things needs to be done while we are still a Java Thread. Make sure that thread
  // is in a consistent state, in case GC happens
  assert(_privileged_stack_top == NULL, "must be NULL when we get here");

  if (active_handles() != NULL) {
    JNIHandleBlock* block = active_handles();
    set_active_handles(NULL);
    JNIHandleBlock::release_block(block);
  }

  if (free_handle_block() != NULL) {
    JNIHandleBlock* block = free_handle_block();
    set_free_handle_block(NULL);
    JNIHandleBlock::release_block(block);
  }

  // These have to be removed while this is still a valid thread.
  remove_stack_guard_pages();

  if (UseTLAB) {
    tlab().make_parsable(true);  // retire TLAB
  }

  if (JvmtiEnv::environments_might_exist()) {
    JvmtiExport::cleanup_thread(this);
  }

  // We must flush any deferred card marks before removing a thread from
  // the list of active threads.
  Universe::heap()->flush_deferred_store_barrier(this);
  assert(deferred_card_mark().is_empty(), "Should have been flushed");

#if INCLUDE_ALL_GCS
  // We must flush the G1-related buffers before removing a thread
  // from the list of active threads. We must do this after any deferred
  // card marks have been flushed (above) so that any entries that are
  // added to the thread's dirty card queue as a result are not lost.
  if (UseG1GC) {
    flush_barrier_queues();
  }
#endif // INCLUDE_ALL_GCS

  log_info(os, thread)("JavaThread %s (tid: " UINTX_FORMAT ").",
    exit_type == JavaThread::normal_exit ? "exiting" : "detaching",
    os::current_thread_id());

  if (log_is_enabled(Debug, os, thread, timer)) {
    _timer_exit_phase3.stop();
    _timer_exit_phase4.start();
  }
  // Remove from list of active threads list, and notify VM thread if we are the last non-daemon thread
  Threads::remove(this);

  if (log_is_enabled(Debug, os, thread, timer)) {
    _timer_exit_phase4.stop();
    ResourceMark rm(this);
    log_debug(os, thread, timer)("name='%s'"
                                 ", exit-phase1=" JLONG_FORMAT
                                 ", exit-phase2=" JLONG_FORMAT
                                 ", exit-phase3=" JLONG_FORMAT
                                 ", exit-phase4=" JLONG_FORMAT,
                                 get_thread_name(),
                                 _timer_exit_phase1.milliseconds(),
                                 _timer_exit_phase2.milliseconds(),
                                 _timer_exit_phase3.milliseconds(),
                                 _timer_exit_phase4.milliseconds());
  }
}

#if INCLUDE_ALL_GCS
// Flush G1-related queues.
void JavaThread::flush_barrier_queues() {
  satb_mark_queue().flush();
  dirty_card_queue().flush();
}

void JavaThread::initialize_queues() {
  assert(!SafepointSynchronize::is_at_safepoint(),
         "we should not be at a safepoint");

  SATBMarkQueue& satb_queue = satb_mark_queue();
  SATBMarkQueueSet& satb_queue_set = satb_mark_queue_set();
  // The SATB queue should have been constructed with its active
  // field set to false.
  assert(!satb_queue.is_active(), "SATB queue should not be active");
  assert(satb_queue.is_empty(), "SATB queue should be empty");
  // If we are creating the thread during a marking cycle, we should
  // set the active field of the SATB queue to true.
  if (satb_queue_set.is_active()) {
    satb_queue.set_active(true);
  }

  DirtyCardQueue& dirty_queue = dirty_card_queue();
  // The dirty card queue should have been constructed with its
  // active field set to true.
  assert(dirty_queue.is_active(), "dirty card queue should be active");
}
#endif // INCLUDE_ALL_GCS

void JavaThread::cleanup_failed_attach_current_thread() {
  if (active_handles() != NULL) {
    JNIHandleBlock* block = active_handles();
    set_active_handles(NULL);
    JNIHandleBlock::release_block(block);
  }

  if (free_handle_block() != NULL) {
    JNIHandleBlock* block = free_handle_block();
    set_free_handle_block(NULL);
    JNIHandleBlock::release_block(block);
  }

  // These have to be removed while this is still a valid thread.
  remove_stack_guard_pages();

  if (UseTLAB) {
    tlab().make_parsable(true);  // retire TLAB, if any
  }

#if INCLUDE_ALL_GCS
  if (UseG1GC) {
    flush_barrier_queues();
  }
#endif // INCLUDE_ALL_GCS

  Threads::remove(this);
  this->smr_delete();
}




JavaThread* JavaThread::active() {
  Thread* thread = Thread::current();
  if (thread->is_Java_thread()) {
    return (JavaThread*) thread;
  } else {
    assert(thread->is_VM_thread(), "this must be a vm thread");
    VM_Operation* op = ((VMThread*) thread)->vm_operation();
    JavaThread *ret=op == NULL ? NULL : (JavaThread *)op->calling_thread();
    assert(ret->is_Java_thread(), "must be a Java thread");
    return ret;
  }
}

bool JavaThread::is_lock_owned(address adr) const {
  if (Thread::is_lock_owned(adr)) return true;

  for (MonitorChunk* chunk = monitor_chunks(); chunk != NULL; chunk = chunk->next()) {
    if (chunk->contains(adr)) return true;
  }

  return false;
}


void JavaThread::add_monitor_chunk(MonitorChunk* chunk) {
  chunk->set_next(monitor_chunks());
  set_monitor_chunks(chunk);
}

void JavaThread::remove_monitor_chunk(MonitorChunk* chunk) {
  guarantee(monitor_chunks() != NULL, "must be non empty");
  if (monitor_chunks() == chunk) {
    set_monitor_chunks(chunk->next());
  } else {
    MonitorChunk* prev = monitor_chunks();
    while (prev->next() != chunk) prev = prev->next();
    prev->set_next(chunk->next());
  }
}

// JVM support.

// Note: this function shouldn't block if it's called in
// _thread_in_native_trans state (such as from
// check_special_condition_for_native_trans()).
void JavaThread::check_and_handle_async_exceptions(bool check_unsafe_error) {

  if (has_last_Java_frame() && has_async_condition()) {
    // If we are at a polling page safepoint (not a poll return)
    // then we must defer async exception because live registers
    // will be clobbered by the exception path. Poll return is
    // ok because the call we a returning from already collides
    // with exception handling registers and so there is no issue.
    // (The exception handling path kills call result registers but
    //  this is ok since the exception kills the result anyway).

    if (is_at_poll_safepoint()) {
      // if the code we are returning to has deoptimized we must defer
      // the exception otherwise live registers get clobbered on the
      // exception path before deoptimization is able to retrieve them.
      //
      RegisterMap map(this, false);
      frame caller_fr = last_frame().sender(&map);
      assert(caller_fr.is_compiled_frame(), "what?");
      if (caller_fr.is_deoptimized_frame()) {
        log_info(exceptions)("deferred async exception at compiled safepoint");
        return;
      }
    }
  }

  JavaThread::AsyncRequests condition = clear_special_runtime_exit_condition();
  if (condition == _no_async_condition) {
    // Conditions have changed since has_special_runtime_exit_condition()
    // was called:
    // - if we were here only because of an external suspend request,
    //   then that was taken care of above (or cancelled) so we are done
    // - if we were here because of another async request, then it has
    //   been cleared between the has_special_runtime_exit_condition()
    //   and now so again we are done
    return;
  }

  // Check for pending async. exception
  if (_pending_async_exception != NULL) {
    // Only overwrite an already pending exception, if it is not a threadDeath.
    if (!has_pending_exception() || !pending_exception()->is_a(SystemDictionary::ThreadDeath_klass())) {

      // We cannot call Exceptions::_throw(...) here because we cannot block
      set_pending_exception(_pending_async_exception, __FILE__, __LINE__);

      LogTarget(Info, exceptions) lt;
      if (lt.is_enabled()) {
        ResourceMark rm;
        LogStream ls(lt);
        ls.print("Async. exception installed at runtime exit (" INTPTR_FORMAT ")", p2i(this));
          if (has_last_Java_frame()) {
            frame f = last_frame();
           ls.print(" (pc: " INTPTR_FORMAT " sp: " INTPTR_FORMAT " )", p2i(f.pc()), p2i(f.sp()));
          }
        ls.print_cr(" of type: %s", _pending_async_exception->klass()->external_name());
      }
      _pending_async_exception = NULL;
      clear_has_async_exception();
    }
  }

  if (check_unsafe_error &&
      condition == _async_unsafe_access_error && !has_pending_exception()) {
    condition = _no_async_condition;  // done
    switch (thread_state()) {
    case _thread_in_vm: {
      JavaThread* THREAD = this;
      THROW_MSG(vmSymbols::java_lang_InternalError(), "a fault occurred in an unsafe memory access operation");
    }
    case _thread_in_native: {
      ThreadInVMfromNative tiv(this);
      JavaThread* THREAD = this;
      THROW_MSG(vmSymbols::java_lang_InternalError(), "a fault occurred in an unsafe memory access operation");
    }
    case _thread_in_Java: {
      ThreadInVMfromJava tiv(this);
      JavaThread* THREAD = this;
      THROW_MSG(vmSymbols::java_lang_InternalError(), "a fault occurred in a recent unsafe memory access operation in compiled Java code");
    }
    default:
      ShouldNotReachHere();
    }
  }

  assert(condition == _no_async_condition || has_pending_exception() ||
         (!check_unsafe_error && condition == _async_unsafe_access_error),
         "must have handled the async condition, if no exception");
}

void JavaThread::handle_special_runtime_exit_condition(bool check_asyncs) {
  //
  // Check for pending external suspend. Internal suspend requests do
  // not use handle_special_runtime_exit_condition().
  // If JNIEnv proxies are allowed, don't self-suspend if the target
  // thread is not the current thread. In older versions of jdbx, jdbx
  // threads could call into the VM with another thread's JNIEnv so we
  // can be here operating on behalf of a suspended thread (4432884).
  bool do_self_suspend = is_external_suspend_with_lock();
  if (do_self_suspend && (!AllowJNIEnvProxy || this == JavaThread::current())) {
    //
    // Because thread is external suspended the safepoint code will count
    // thread as at a safepoint. This can be odd because we can be here
    // as _thread_in_Java which would normally transition to _thread_blocked
    // at a safepoint. We would like to mark the thread as _thread_blocked
    // before calling java_suspend_self like all other callers of it but
    // we must then observe proper safepoint protocol. (We can't leave
    // _thread_blocked with a safepoint in progress). However we can be
    // here as _thread_in_native_trans so we can't use a normal transition
    // constructor/destructor pair because they assert on that type of
    // transition. We could do something like:
    //
    // JavaThreadState state = thread_state();
    // set_thread_state(_thread_in_vm);
    // {
    //   ThreadBlockInVM tbivm(this);
    //   java_suspend_self()
    // }
    // set_thread_state(_thread_in_vm_trans);
    // if (safepoint) block;
    // set_thread_state(state);
    //
    // but that is pretty messy. Instead we just go with the way the
    // code has worked before and note that this is the only path to
    // java_suspend_self that doesn't put the thread in _thread_blocked
    // mode.

    frame_anchor()->make_walkable(this);
    java_suspend_self();

    // We might be here for reasons in addition to the self-suspend request
    // so check for other async requests.
  }

  if (check_asyncs) {
    check_and_handle_async_exceptions();
  }
#if INCLUDE_TRACE
  if (is_trace_suspend()) {
    TRACE_SUSPEND_THREAD(this);
  }
#endif
}

void JavaThread::send_thread_stop(oop java_throwable)  {
  assert(Thread::current()->is_VM_thread(), "should be in the vm thread");
  assert(Threads_lock->is_locked(), "Threads_lock should be locked by safepoint code");
  assert(SafepointSynchronize::is_at_safepoint(), "all threads are stopped");

  // Do not throw asynchronous exceptions against the compiler thread
  // (the compiler thread should not be a Java thread -- fix in 1.4.2)
  if (!can_call_java()) return;

  {
    // Actually throw the Throwable against the target Thread - however
    // only if there is no thread death exception installed already.
    if (_pending_async_exception == NULL || !_pending_async_exception->is_a(SystemDictionary::ThreadDeath_klass())) {
      // If the topmost frame is a runtime stub, then we are calling into
      // OptoRuntime from compiled code. Some runtime stubs (new, monitor_exit..)
      // must deoptimize the caller before continuing, as the compiled  exception handler table
      // may not be valid
      if (has_last_Java_frame()) {
        frame f = last_frame();
        if (f.is_runtime_frame() || f.is_safepoint_blob_frame()) {
          // BiasedLocking needs an updated RegisterMap for the revoke monitors pass
          RegisterMap reg_map(this, UseBiasedLocking);
          frame compiled_frame = f.sender(&reg_map);
          if (!StressCompiledExceptionHandlers && compiled_frame.can_be_deoptimized()) {
            Deoptimization::deoptimize(this, compiled_frame, &reg_map);
          }
        }
      }

      // Set async. pending exception in thread.
      set_pending_async_exception(java_throwable);

      if (log_is_enabled(Info, exceptions)) {
         ResourceMark rm;
        log_info(exceptions)("Pending Async. exception installed of type: %s",
                             InstanceKlass::cast(_pending_async_exception->klass())->external_name());
      }
      // for AbortVMOnException flag
      Exceptions::debug_check_abort(_pending_async_exception->klass()->external_name());
    }
  }


  // Interrupt thread so it will wake up from a potential wait()
  Thread::interrupt(this);
}

// External suspension mechanism.
//
// Tell the VM to suspend a thread when ever it knows that it does not hold on
// to any VM_locks and it is at a transition
// Self-suspension will happen on the transition out of the vm.
// Catch "this" coming in from JNIEnv pointers when the thread has been freed
//
// Guarantees on return:
//   + Target thread will not execute any new bytecode (that's why we need to
//     force a safepoint)
//   + Target thread will not enter any new monitors
//
void JavaThread::java_suspend() {
  ThreadsListHandle tlh;
  if (!tlh.includes(this) || threadObj() == NULL || is_exiting()) {
    return;
  }

  { MutexLockerEx ml(SR_lock(), Mutex::_no_safepoint_check_flag);
    if (!is_external_suspend()) {
      // a racing resume has cancelled us; bail out now
      return;
    }

    // suspend is done
    uint32_t debug_bits = 0;
    // Warning: is_ext_suspend_completed() may temporarily drop the
    // SR_lock to allow the thread to reach a stable thread state if
    // it is currently in a transient thread state.
    if (is_ext_suspend_completed(false /* !called_by_wait */,
                                 SuspendRetryDelay, &debug_bits)) {
      return;
    }
  }

  VM_ThreadSuspend vm_suspend;
  VMThread::execute(&vm_suspend);
}

// Part II of external suspension.
// A JavaThread self suspends when it detects a pending external suspend
// request. This is usually on transitions. It is also done in places
// where continuing to the next transition would surprise the caller,
// e.g., monitor entry.
//
// Returns the number of times that the thread self-suspended.
//
// Note: DO NOT call java_suspend_self() when you just want to block current
//       thread. java_suspend_self() is the second stage of cooperative
//       suspension for external suspend requests and should only be used
//       to complete an external suspend request.
//
int JavaThread::java_suspend_self() {
  int ret = 0;

  // we are in the process of exiting so don't suspend
  if (is_exiting()) {
    clear_external_suspend();
    return ret;
  }

  assert(_anchor.walkable() ||
         (is_Java_thread() && !((JavaThread*)this)->has_last_Java_frame()),
         "must have walkable stack");

  MutexLockerEx ml(SR_lock(), Mutex::_no_safepoint_check_flag);

  assert(!this->is_ext_suspended(),
         "a thread trying to self-suspend should not already be suspended");

  if (this->is_suspend_equivalent()) {
    // If we are self-suspending as a result of the lifting of a
    // suspend equivalent condition, then the suspend_equivalent
    // flag is not cleared until we set the ext_suspended flag so
    // that wait_for_ext_suspend_completion() returns consistent
    // results.
    this->clear_suspend_equivalent();
  }

  // A racing resume may have cancelled us before we grabbed SR_lock
  // above. Or another external suspend request could be waiting for us
  // by the time we return from SR_lock()->wait(). The thread
  // that requested the suspension may already be trying to walk our
  // stack and if we return now, we can change the stack out from under
  // it. This would be a "bad thing (TM)" and cause the stack walker
  // to crash. We stay self-suspended until there are no more pending
  // external suspend requests.
  while (is_external_suspend()) {
    ret++;
    this->set_ext_suspended();

    // _ext_suspended flag is cleared by java_resume()
    while (is_ext_suspended()) {
      this->SR_lock()->wait(Mutex::_no_safepoint_check_flag);
    }
  }

  return ret;
}

#ifdef ASSERT
// verify the JavaThread has not yet been published in the Threads::list, and
// hence doesn't need protection from concurrent access at this stage
void JavaThread::verify_not_published() {
  ThreadsListHandle tlh;
  assert(!tlh.includes(this), "JavaThread shouldn't have been published yet!");
}
#endif

// Slow path when the native==>VM/Java barriers detect a safepoint is in
// progress or when _suspend_flags is non-zero.
// Current thread needs to self-suspend if there is a suspend request and/or
// block if a safepoint is in progress.
// Async exception ISN'T checked.
// Note only the ThreadInVMfromNative transition can call this function
// directly and when thread state is _thread_in_native_trans
void JavaThread::check_safepoint_and_suspend_for_native_trans(JavaThread *thread) {
  assert(thread->thread_state() == _thread_in_native_trans, "wrong state");

  JavaThread *curJT = JavaThread::current();
  bool do_self_suspend = thread->is_external_suspend();

  assert(!curJT->has_last_Java_frame() || curJT->frame_anchor()->walkable(), "Unwalkable stack in native->vm transition");

  // If JNIEnv proxies are allowed, don't self-suspend if the target
  // thread is not the current thread. In older versions of jdbx, jdbx
  // threads could call into the VM with another thread's JNIEnv so we
  // can be here operating on behalf of a suspended thread (4432884).
  if (do_self_suspend && (!AllowJNIEnvProxy || curJT == thread)) {
    JavaThreadState state = thread->thread_state();

    // We mark this thread_blocked state as a suspend-equivalent so
    // that a caller to is_ext_suspend_completed() won't be confused.
    // The suspend-equivalent state is cleared by java_suspend_self().
    thread->set_suspend_equivalent();

    // If the safepoint code sees the _thread_in_native_trans state, it will
    // wait until the thread changes to other thread state. There is no
    // guarantee on how soon we can obtain the SR_lock and complete the
    // self-suspend request. It would be a bad idea to let safepoint wait for
    // too long. Temporarily change the state to _thread_blocked to
    // let the VM thread know that this thread is ready for GC. The problem
    // of changing thread state is that safepoint could happen just after
    // java_suspend_self() returns after being resumed, and VM thread will
    // see the _thread_blocked state. We must check for safepoint
    // after restoring the state and make sure we won't leave while a safepoint
    // is in progress.
    thread->set_thread_state(_thread_blocked);
    thread->java_suspend_self();
    thread->set_thread_state(state);

    InterfaceSupport::serialize_thread_state_with_handler(thread);
  }

  SafepointMechanism::block_if_requested(curJT);

  if (thread->is_deopt_suspend()) {
    thread->clear_deopt_suspend();
    RegisterMap map(thread, false);
    frame f = thread->last_frame();
    while (f.id() != thread->must_deopt_id() && ! f.is_first_frame()) {
      f = f.sender(&map);
    }
    if (f.id() == thread->must_deopt_id()) {
      thread->clear_must_deopt_id();
      f.deoptimize(thread);
    } else {
      fatal("missed deoptimization!");
    }
  }
#if INCLUDE_TRACE
  if (thread->is_trace_suspend()) {
    TRACE_SUSPEND_THREAD(thread);
  }
#endif
}

// Slow path when the native==>VM/Java barriers detect a safepoint is in
// progress or when _suspend_flags is non-zero.
// Current thread needs to self-suspend if there is a suspend request and/or
// block if a safepoint is in progress.
// Also check for pending async exception (not including unsafe access error).
// Note only the native==>VM/Java barriers can call this function and when
// thread state is _thread_in_native_trans.
void JavaThread::check_special_condition_for_native_trans(JavaThread *thread) {
  check_safepoint_and_suspend_for_native_trans(thread);

  if (thread->has_async_exception()) {
    // We are in _thread_in_native_trans state, don't handle unsafe
    // access error since that may block.
    thread->check_and_handle_async_exceptions(false);
  }
}

// This is a variant of the normal
// check_special_condition_for_native_trans with slightly different
// semantics for use by critical native wrappers.  It does all the
// normal checks but also performs the transition back into
// thread_in_Java state.  This is required so that critical natives
// can potentially block and perform a GC if they are the last thread
// exiting the GCLocker.
void JavaThread::check_special_condition_for_native_trans_and_transition(JavaThread *thread) {
  check_special_condition_for_native_trans(thread);

  // Finish the transition
  thread->set_thread_state(_thread_in_Java);

  if (thread->do_critical_native_unlock()) {
    ThreadInVMfromJavaNoAsyncException tiv(thread);
    GCLocker::unlock_critical(thread);
    thread->clear_critical_native_unlock();
  }
}

// We need to guarantee the Threads_lock here, since resumes are not
// allowed during safepoint synchronization
// Can only resume from an external suspension
void JavaThread::java_resume() {
  assert_locked_or_safepoint(Threads_lock);

  // Sanity check: thread is gone, has started exiting or the thread
  // was not externally suspended.
  ThreadsListHandle tlh;
  if (!tlh.includes(this) || is_exiting() || !is_external_suspend()) {
    return;
  }

  MutexLockerEx ml(SR_lock(), Mutex::_no_safepoint_check_flag);

  clear_external_suspend();

  if (is_ext_suspended()) {
    clear_ext_suspended();
    SR_lock()->notify_all();
  }
}

size_t JavaThread::_stack_red_zone_size = 0;
size_t JavaThread::_stack_yellow_zone_size = 0;
size_t JavaThread::_stack_reserved_zone_size = 0;
size_t JavaThread::_stack_shadow_zone_size = 0;

void JavaThread::create_stack_guard_pages() {
  if (!os::uses_stack_guard_pages() ||
      _stack_guard_state != stack_guard_unused ||
      (DisablePrimordialThreadGuardPages && os::is_primordial_thread())) {
      log_info(os, thread)("Stack guard page creation for thread "
                           UINTX_FORMAT " disabled", os::current_thread_id());
    return;
  }
  address low_addr = stack_end();
  size_t len = stack_guard_zone_size();

  assert(is_aligned(low_addr, os::vm_page_size()), "Stack base should be the start of a page");
  assert(is_aligned(len, os::vm_page_size()), "Stack size should be a multiple of page size");

  int must_commit = os::must_commit_stack_guard_pages();
  // warning("Guarding at " PTR_FORMAT " for len " SIZE_FORMAT "\n", low_addr, len);

  if (must_commit && !os::create_stack_guard_pages((char *) low_addr, len)) {
    log_warning(os, thread)("Attempt to allocate stack guard pages failed.");
    return;
  }

  if (os::guard_memory((char *) low_addr, len)) {
    _stack_guard_state = stack_guard_enabled;
  } else {
    log_warning(os, thread)("Attempt to protect stack guard pages failed ("
      PTR_FORMAT "-" PTR_FORMAT ").", p2i(low_addr), p2i(low_addr + len));
    if (os::uncommit_memory((char *) low_addr, len)) {
      log_warning(os, thread)("Attempt to deallocate stack guard pages failed.");
    }
    return;
  }

  log_debug(os, thread)("Thread " UINTX_FORMAT " stack guard pages activated: "
    PTR_FORMAT "-" PTR_FORMAT ".",
    os::current_thread_id(), p2i(low_addr), p2i(low_addr + len));
}

void JavaThread::remove_stack_guard_pages() {
  assert(Thread::current() == this, "from different thread");
  if (_stack_guard_state == stack_guard_unused) return;
  address low_addr = stack_end();
  size_t len = stack_guard_zone_size();

  if (os::must_commit_stack_guard_pages()) {
    if (os::remove_stack_guard_pages((char *) low_addr, len)) {
      _stack_guard_state = stack_guard_unused;
    } else {
      log_warning(os, thread)("Attempt to deallocate stack guard pages failed ("
        PTR_FORMAT "-" PTR_FORMAT ").", p2i(low_addr), p2i(low_addr + len));
      return;
    }
  } else {
    if (_stack_guard_state == stack_guard_unused) return;
    if (os::unguard_memory((char *) low_addr, len)) {
      _stack_guard_state = stack_guard_unused;
    } else {
      log_warning(os, thread)("Attempt to unprotect stack guard pages failed ("
        PTR_FORMAT "-" PTR_FORMAT ").", p2i(low_addr), p2i(low_addr + len));
      return;
    }
  }

  log_debug(os, thread)("Thread " UINTX_FORMAT " stack guard pages removed: "
    PTR_FORMAT "-" PTR_FORMAT ".",
    os::current_thread_id(), p2i(low_addr), p2i(low_addr + len));
}

void JavaThread::enable_stack_reserved_zone() {
  assert(_stack_guard_state != stack_guard_unused, "must be using guard pages.");
  assert(_stack_guard_state != stack_guard_enabled, "already enabled");

  // The base notation is from the stack's point of view, growing downward.
  // We need to adjust it to work correctly with guard_memory()
  address base = stack_reserved_zone_base() - stack_reserved_zone_size();

  guarantee(base < stack_base(),"Error calculating stack reserved zone");
  guarantee(base < os::current_stack_pointer(),"Error calculating stack reserved zone");

  if (os::guard_memory((char *) base, stack_reserved_zone_size())) {
    _stack_guard_state = stack_guard_enabled;
  } else {
    warning("Attempt to guard stack reserved zone failed.");
  }
  enable_register_stack_guard();
}

void JavaThread::disable_stack_reserved_zone() {
  assert(_stack_guard_state != stack_guard_unused, "must be using guard pages.");
  assert(_stack_guard_state != stack_guard_reserved_disabled, "already disabled");

  // Simply return if called for a thread that does not use guard pages.
  if (_stack_guard_state == stack_guard_unused) return;

  // The base notation is from the stack's point of view, growing downward.
  // We need to adjust it to work correctly with guard_memory()
  address base = stack_reserved_zone_base() - stack_reserved_zone_size();

  if (os::unguard_memory((char *)base, stack_reserved_zone_size())) {
    _stack_guard_state = stack_guard_reserved_disabled;
  } else {
    warning("Attempt to unguard stack reserved zone failed.");
  }
  disable_register_stack_guard();
}

void JavaThread::enable_stack_yellow_reserved_zone() {
  assert(_stack_guard_state != stack_guard_unused, "must be using guard pages.");
  assert(_stack_guard_state != stack_guard_enabled, "already enabled");

  // The base notation is from the stacks point of view, growing downward.
  // We need to adjust it to work correctly with guard_memory()
  address base = stack_red_zone_base();

  guarantee(base < stack_base(), "Error calculating stack yellow zone");
  guarantee(base < os::current_stack_pointer(), "Error calculating stack yellow zone");

  if (os::guard_memory((char *) base, stack_yellow_reserved_zone_size())) {
    _stack_guard_state = stack_guard_enabled;
  } else {
    warning("Attempt to guard stack yellow zone failed.");
  }
  enable_register_stack_guard();
}

void JavaThread::disable_stack_yellow_reserved_zone() {
  assert(_stack_guard_state != stack_guard_unused, "must be using guard pages.");
  assert(_stack_guard_state != stack_guard_yellow_reserved_disabled, "already disabled");

  // Simply return if called for a thread that does not use guard pages.
  if (_stack_guard_state == stack_guard_unused) return;

  // The base notation is from the stacks point of view, growing downward.
  // We need to adjust it to work correctly with guard_memory()
  address base = stack_red_zone_base();

  if (os::unguard_memory((char *)base, stack_yellow_reserved_zone_size())) {
    _stack_guard_state = stack_guard_yellow_reserved_disabled;
  } else {
    warning("Attempt to unguard stack yellow zone failed.");
  }
  disable_register_stack_guard();
}

void JavaThread::enable_stack_red_zone() {
  // The base notation is from the stacks point of view, growing downward.
  // We need to adjust it to work correctly with guard_memory()
  assert(_stack_guard_state != stack_guard_unused, "must be using guard pages.");
  address base = stack_red_zone_base() - stack_red_zone_size();

  guarantee(base < stack_base(), "Error calculating stack red zone");
  guarantee(base < os::current_stack_pointer(), "Error calculating stack red zone");

  if (!os::guard_memory((char *) base, stack_red_zone_size())) {
    warning("Attempt to guard stack red zone failed.");
  }
}

void JavaThread::disable_stack_red_zone() {
  // The base notation is from the stacks point of view, growing downward.
  // We need to adjust it to work correctly with guard_memory()
  assert(_stack_guard_state != stack_guard_unused, "must be using guard pages.");
  address base = stack_red_zone_base() - stack_red_zone_size();
  if (!os::unguard_memory((char *)base, stack_red_zone_size())) {
    warning("Attempt to unguard stack red zone failed.");
  }
}

void JavaThread::frames_do(void f(frame*, const RegisterMap* map)) {
  // ignore is there is no stack
  if (!has_last_Java_frame()) return;
  // traverse the stack frames. Starts from top frame.
  for (StackFrameStream fst(this); !fst.is_done(); fst.next()) {
    frame* fr = fst.current();
    f(fr, fst.register_map());
  }
}


#ifndef PRODUCT
// Deoptimization
// Function for testing deoptimization
void JavaThread::deoptimize() {
  // BiasedLocking needs an updated RegisterMap for the revoke monitors pass
  StackFrameStream fst(this, UseBiasedLocking);
  bool deopt = false;           // Dump stack only if a deopt actually happens.
  bool only_at = strlen(DeoptimizeOnlyAt) > 0;
  // Iterate over all frames in the thread and deoptimize
  for (; !fst.is_done(); fst.next()) {
    if (fst.current()->can_be_deoptimized()) {

      if (only_at) {
        // Deoptimize only at particular bcis.  DeoptimizeOnlyAt
        // consists of comma or carriage return separated numbers so
        // search for the current bci in that string.
        address pc = fst.current()->pc();
        nmethod* nm =  (nmethod*) fst.current()->cb();
        ScopeDesc* sd = nm->scope_desc_at(pc);
        char buffer[8];
        jio_snprintf(buffer, sizeof(buffer), "%d", sd->bci());
        size_t len = strlen(buffer);
        const char * found = strstr(DeoptimizeOnlyAt, buffer);
        while (found != NULL) {
          if ((found[len] == ',' || found[len] == '\n' || found[len] == '\0') &&
              (found == DeoptimizeOnlyAt || found[-1] == ',' || found[-1] == '\n')) {
            // Check that the bci found is bracketed by terminators.
            break;
          }
          found = strstr(found + 1, buffer);
        }
        if (!found) {
          continue;
        }
      }

      if (DebugDeoptimization && !deopt) {
        deopt = true; // One-time only print before deopt
        tty->print_cr("[BEFORE Deoptimization]");
        trace_frames();
        trace_stack();
      }
      Deoptimization::deoptimize(this, *fst.current(), fst.register_map());
    }
  }

  if (DebugDeoptimization && deopt) {
    tty->print_cr("[AFTER Deoptimization]");
    trace_frames();
  }
}


// Make zombies
void JavaThread::make_zombies() {
  for (StackFrameStream fst(this); !fst.is_done(); fst.next()) {
    if (fst.current()->can_be_deoptimized()) {
      // it is a Java nmethod
      nmethod* nm = CodeCache::find_nmethod(fst.current()->pc());
      nm->make_not_entrant();
    }
  }
}
#endif // PRODUCT


void JavaThread::deoptimized_wrt_marked_nmethods() {
  if (!has_last_Java_frame()) return;
  // BiasedLocking needs an updated RegisterMap for the revoke monitors pass
  StackFrameStream fst(this, UseBiasedLocking);
  for (; !fst.is_done(); fst.next()) {
    if (fst.current()->should_be_deoptimized()) {
      Deoptimization::deoptimize(this, *fst.current(), fst.register_map());
    }
  }
}


// If the caller is a NamedThread, then remember, in the current scope,
// the given JavaThread in its _processed_thread field.
class RememberProcessedThread: public StackObj {
  NamedThread* _cur_thr;
 public:
  RememberProcessedThread(JavaThread* jthr) {
    Thread* thread = Thread::current();
    if (thread->is_Named_thread()) {
      _cur_thr = (NamedThread *)thread;
      _cur_thr->set_processed_thread(jthr);
    } else {
      _cur_thr = NULL;
    }
  }

  ~RememberProcessedThread() {
    if (_cur_thr) {
      _cur_thr->set_processed_thread(NULL);
    }
  }
};

void JavaThread::oops_do(OopClosure* f, CodeBlobClosure* cf) {
  // Verify that the deferred card marks have been flushed.
  assert(deferred_card_mark().is_empty(), "Should be empty during GC");

  // Traverse the GCHandles
  Thread::oops_do(f, cf);

  JVMCI_ONLY(f->do_oop((oop*)&_pending_failed_speculation);)

  assert((!has_last_Java_frame() && java_call_counter() == 0) ||
         (has_last_Java_frame() && java_call_counter() > 0), "wrong java_sp info!");

  if (has_last_Java_frame()) {
    // Record JavaThread to GC thread
    RememberProcessedThread rpt(this);

    // Traverse the privileged stack
    if (_privileged_stack_top != NULL) {
      _privileged_stack_top->oops_do(f);
    }

    // traverse the registered growable array
    if (_array_for_gc != NULL) {
      for (int index = 0; index < _array_for_gc->length(); index++) {
        f->do_oop(_array_for_gc->adr_at(index));
      }
    }

    // Traverse the monitor chunks
    for (MonitorChunk* chunk = monitor_chunks(); chunk != NULL; chunk = chunk->next()) {
      chunk->oops_do(f);
    }

    // Traverse the execution stack
    for (StackFrameStream fst(this); !fst.is_done(); fst.next()) {
      fst.current()->oops_do(f, cf, fst.register_map());
    }
  }

  // callee_target is never live across a gc point so NULL it here should
  // it still contain a methdOop.

  set_callee_target(NULL);

  assert(vframe_array_head() == NULL, "deopt in progress at a safepoint!");
  // If we have deferred set_locals there might be oops waiting to be
  // written
  GrowableArray<jvmtiDeferredLocalVariableSet*>* list = deferred_locals();
  if (list != NULL) {
    for (int i = 0; i < list->length(); i++) {
      list->at(i)->oops_do(f);
    }
  }

  // Traverse instance variables at the end since the GC may be moving things
  // around using this function
  f->do_oop((oop*) &_threadObj);
  f->do_oop((oop*) &_vm_result);
  f->do_oop((oop*) &_exception_oop);
  f->do_oop((oop*) &_pending_async_exception);

  if (jvmti_thread_state() != NULL) {
    jvmti_thread_state()->oops_do(f);
  }
}

void JavaThread::nmethods_do(CodeBlobClosure* cf) {
  assert((!has_last_Java_frame() && java_call_counter() == 0) ||
         (has_last_Java_frame() && java_call_counter() > 0), "wrong java_sp info!");

  if (has_last_Java_frame()) {
    // Traverse the execution stack
    for (StackFrameStream fst(this); !fst.is_done(); fst.next()) {
      fst.current()->nmethods_do(cf);
    }
  }
}

void JavaThread::metadata_do(void f(Metadata*)) {
  if (has_last_Java_frame()) {
    // Traverse the execution stack to call f() on the methods in the stack
    for (StackFrameStream fst(this); !fst.is_done(); fst.next()) {
      fst.current()->metadata_do(f);
    }
  } else if (is_Compiler_thread()) {
    // need to walk ciMetadata in current compile tasks to keep alive.
    CompilerThread* ct = (CompilerThread*)this;
    if (ct->env() != NULL) {
      ct->env()->metadata_do(f);
    }
    if (ct->task() != NULL) {
      ct->task()->metadata_do(f);
    }
  }
}

// Printing
const char* _get_thread_state_name(JavaThreadState _thread_state) {
  switch (_thread_state) {
  case _thread_uninitialized:     return "_thread_uninitialized";
  case _thread_new:               return "_thread_new";
  case _thread_new_trans:         return "_thread_new_trans";
  case _thread_in_native:         return "_thread_in_native";
  case _thread_in_native_trans:   return "_thread_in_native_trans";
  case _thread_in_vm:             return "_thread_in_vm";
  case _thread_in_vm_trans:       return "_thread_in_vm_trans";
  case _thread_in_Java:           return "_thread_in_Java";
  case _thread_in_Java_trans:     return "_thread_in_Java_trans";
  case _thread_blocked:           return "_thread_blocked";
  case _thread_blocked_trans:     return "_thread_blocked_trans";
  default:                        return "unknown thread state";
  }
}

#ifndef PRODUCT
void JavaThread::print_thread_state_on(outputStream *st) const {
  st->print_cr("   JavaThread state: %s", _get_thread_state_name(_thread_state));
};
void JavaThread::print_thread_state() const {
  print_thread_state_on(tty);
}
#endif // PRODUCT

// Called by Threads::print() for VM_PrintThreads operation
void JavaThread::print_on(outputStream *st) const {
  st->print_raw("\"");
  st->print_raw(get_thread_name());
  st->print_raw("\" ");
  oop thread_oop = threadObj();
  if (thread_oop != NULL) {
    st->print("#" INT64_FORMAT " ", (int64_t)java_lang_Thread::thread_id(thread_oop));
    if (java_lang_Thread::is_daemon(thread_oop))  st->print("daemon ");
    st->print("prio=%d ", java_lang_Thread::priority(thread_oop));
  }
  Thread::print_on(st);
  // print guess for valid stack memory region (assume 4K pages); helps lock debugging
  st->print_cr("[" INTPTR_FORMAT "]", (intptr_t)last_Java_sp() & ~right_n_bits(12));
  if (thread_oop != NULL) {
    st->print_cr("   java.lang.Thread.State: %s", java_lang_Thread::thread_status_name(thread_oop));
  }
#ifndef PRODUCT
  print_thread_state_on(st);
  _safepoint_state->print_on(st);
#endif // PRODUCT
  if (is_Compiler_thread()) {
    CompilerThread* ct = (CompilerThread*)this;
    if (ct->task() != NULL) {
      st->print("   Compiling: ");
      ct->task()->print(st, NULL, true, false);
    } else {
      st->print("   No compile task");
    }
    st->cr();
  }
}

void JavaThread::print_name_on_error(outputStream* st, char *buf, int buflen) const {
  st->print("%s", get_thread_name_string(buf, buflen));
}

// Called by fatal error handler. The difference between this and
// JavaThread::print() is that we can't grab lock or allocate memory.
void JavaThread::print_on_error(outputStream* st, char *buf, int buflen) const {
  st->print("JavaThread \"%s\"", get_thread_name_string(buf, buflen));
  oop thread_obj = threadObj();
  if (thread_obj != NULL) {
    if (java_lang_Thread::is_daemon(thread_obj)) st->print(" daemon");
  }
  st->print(" [");
  st->print("%s", _get_thread_state_name(_thread_state));
  if (osthread()) {
    st->print(", id=%d", osthread()->thread_id());
  }
  st->print(", stack(" PTR_FORMAT "," PTR_FORMAT ")",
            p2i(stack_end()), p2i(stack_base()));
  st->print("]");

  if (_threads_hazard_ptr != NULL) {
    st->print(" _threads_hazard_ptr=" INTPTR_FORMAT, p2i(_threads_hazard_ptr));
  }
  if (_nested_threads_hazard_ptr != NULL) {
    print_nested_threads_hazard_ptrs_on(st);
  }
  return;
}

// Verification

static void frame_verify(frame* f, const RegisterMap *map) { f->verify(map); }

void JavaThread::verify() {
  // Verify oops in the thread.
  oops_do(&VerifyOopClosure::verify_oop, NULL);

  // Verify the stack frames.
  frames_do(frame_verify);
}

// CR 6300358 (sub-CR 2137150)
// Most callers of this method assume that it can't return NULL but a
// thread may not have a name whilst it is in the process of attaching to
// the VM - see CR 6412693, and there are places where a JavaThread can be
// seen prior to having it's threadObj set (eg JNI attaching threads and
// if vm exit occurs during initialization). These cases can all be accounted
// for such that this method never returns NULL.
const char* JavaThread::get_thread_name() const {
#ifdef ASSERT
  // early safepoints can hit while current thread does not yet have TLS
  if (!SafepointSynchronize::is_at_safepoint()) {
    Thread *cur = Thread::current();
    if (!(cur->is_Java_thread() && cur == this)) {
      // Current JavaThreads are allowed to get their own name without
      // the Threads_lock.
      assert_locked_or_safepoint(Threads_lock);
    }
  }
#endif // ASSERT
  return get_thread_name_string();
}

// Returns a non-NULL representation of this thread's name, or a suitable
// descriptive string if there is no set name
const char* JavaThread::get_thread_name_string(char* buf, int buflen) const {
  const char* name_str;
  oop thread_obj = threadObj();
  if (thread_obj != NULL) {
    oop name = java_lang_Thread::name(thread_obj);
    if (name != NULL) {
      if (buf == NULL) {
        name_str = java_lang_String::as_utf8_string(name);
      } else {
        name_str = java_lang_String::as_utf8_string(name, buf, buflen);
      }
    } else if (is_attaching_via_jni()) { // workaround for 6412693 - see 6404306
      name_str = "<no-name - thread is attaching>";
    } else {
      name_str = Thread::name();
    }
  } else {
    name_str = Thread::name();
  }
  assert(name_str != NULL, "unexpected NULL thread name");
  return name_str;
}


const char* JavaThread::get_threadgroup_name() const {
  debug_only(if (JavaThread::current() != this) assert_locked_or_safepoint(Threads_lock);)
  oop thread_obj = threadObj();
  if (thread_obj != NULL) {
    oop thread_group = java_lang_Thread::threadGroup(thread_obj);
    if (thread_group != NULL) {
      // ThreadGroup.name can be null
      return java_lang_ThreadGroup::name(thread_group);
    }
  }
  return NULL;
}

const char* JavaThread::get_parent_name() const {
  debug_only(if (JavaThread::current() != this) assert_locked_or_safepoint(Threads_lock);)
  oop thread_obj = threadObj();
  if (thread_obj != NULL) {
    oop thread_group = java_lang_Thread::threadGroup(thread_obj);
    if (thread_group != NULL) {
      oop parent = java_lang_ThreadGroup::parent(thread_group);
      if (parent != NULL) {
        // ThreadGroup.name can be null
        return java_lang_ThreadGroup::name(parent);
      }
    }
  }
  return NULL;
}

ThreadPriority JavaThread::java_priority() const {
  oop thr_oop = threadObj();
  if (thr_oop == NULL) return NormPriority; // Bootstrapping
  ThreadPriority priority = java_lang_Thread::priority(thr_oop);
  assert(MinPriority <= priority && priority <= MaxPriority, "sanity check");
  return priority;
}

void JavaThread::prepare(jobject jni_thread, ThreadPriority prio) {

  assert(Threads_lock->owner() == Thread::current(), "must have threads lock");
  // Link Java Thread object <-> C++ Thread

  // Get the C++ thread object (an oop) from the JNI handle (a jthread)
  // and put it into a new Handle.  The Handle "thread_oop" can then
  // be used to pass the C++ thread object to other methods.

  // Set the Java level thread object (jthread) field of the
  // new thread (a JavaThread *) to C++ thread object using the
  // "thread_oop" handle.

  // Set the thread field (a JavaThread *) of the
  // oop representing the java_lang_Thread to the new thread (a JavaThread *).

  Handle thread_oop(Thread::current(),
                    JNIHandles::resolve_non_null(jni_thread));
  assert(InstanceKlass::cast(thread_oop->klass())->is_linked(),
         "must be initialized");
  set_threadObj(thread_oop());
  java_lang_Thread::set_thread(thread_oop(), this);

  if (prio == NoPriority) {
    prio = java_lang_Thread::priority(thread_oop());
    assert(prio != NoPriority, "A valid priority should be present");
  }

  // Push the Java priority down to the native thread; needs Threads_lock
  Thread::set_priority(this, prio);

  prepare_ext();

  // Add the new thread to the Threads list and set it in motion.
  // We must have threads lock in order to call Threads::add.
  // It is crucial that we do not block before the thread is
  // added to the Threads list for if a GC happens, then the java_thread oop
  // will not be visited by GC.
  Threads::add(this);
}

oop JavaThread::current_park_blocker() {
  // Support for JSR-166 locks
  oop thread_oop = threadObj();
  if (thread_oop != NULL &&
      JDK_Version::current().supports_thread_park_blocker()) {
    return java_lang_Thread::park_blocker(thread_oop);
  }
  return NULL;
}


void JavaThread::print_stack_on(outputStream* st) {
  if (!has_last_Java_frame()) return;
  ResourceMark rm;
  HandleMark   hm;

  RegisterMap reg_map(this);
  vframe* start_vf = last_java_vframe(&reg_map);
  int count = 0;
  for (vframe* f = start_vf; f; f = f->sender()) {
    if (f->is_java_frame()) {
      javaVFrame* jvf = javaVFrame::cast(f);
      java_lang_Throwable::print_stack_element(st, jvf->method(), jvf->bci());

      // Print out lock information
      if (JavaMonitorsInStackTrace) {
        jvf->print_lock_info_on(st, count);
      }
    } else {
      // Ignore non-Java frames
    }

    // Bail-out case for too deep stacks
    count++;
    if (MaxJavaStackTraceDepth == count) return;
  }
}


// JVMTI PopFrame support
void JavaThread::popframe_preserve_args(ByteSize size_in_bytes, void* start) {
  assert(_popframe_preserved_args == NULL, "should not wipe out old PopFrame preserved arguments");
  if (in_bytes(size_in_bytes) != 0) {
    _popframe_preserved_args = NEW_C_HEAP_ARRAY(char, in_bytes(size_in_bytes), mtThread);
    _popframe_preserved_args_size = in_bytes(size_in_bytes);
    Copy::conjoint_jbytes(start, _popframe_preserved_args, _popframe_preserved_args_size);
  }
}

void* JavaThread::popframe_preserved_args() {
  return _popframe_preserved_args;
}

ByteSize JavaThread::popframe_preserved_args_size() {
  return in_ByteSize(_popframe_preserved_args_size);
}

WordSize JavaThread::popframe_preserved_args_size_in_words() {
  int sz = in_bytes(popframe_preserved_args_size());
  assert(sz % wordSize == 0, "argument size must be multiple of wordSize");
  return in_WordSize(sz / wordSize);
}

void JavaThread::popframe_free_preserved_args() {
  assert(_popframe_preserved_args != NULL, "should not free PopFrame preserved arguments twice");
  FREE_C_HEAP_ARRAY(char, (char*) _popframe_preserved_args);
  _popframe_preserved_args = NULL;
  _popframe_preserved_args_size = 0;
}

#ifndef PRODUCT

void JavaThread::trace_frames() {
  tty->print_cr("[Describe stack]");
  int frame_no = 1;
  for (StackFrameStream fst(this); !fst.is_done(); fst.next()) {
    tty->print("  %d. ", frame_no++);
    fst.current()->print_value_on(tty, this);
    tty->cr();
  }
}

class PrintAndVerifyOopClosure: public OopClosure {
 protected:
  template <class T> inline void do_oop_work(T* p) {
    oop obj = oopDesc::load_decode_heap_oop(p);
    if (obj == NULL) return;
    tty->print(INTPTR_FORMAT ": ", p2i(p));
    if (oopDesc::is_oop_or_null(obj)) {
      if (obj->is_objArray()) {
        tty->print_cr("valid objArray: " INTPTR_FORMAT, p2i(obj));
      } else {
        obj->print();
      }
    } else {
      tty->print_cr("invalid oop: " INTPTR_FORMAT, p2i(obj));
    }
    tty->cr();
  }
 public:
  virtual void do_oop(oop* p) { do_oop_work(p); }
  virtual void do_oop(narrowOop* p)  { do_oop_work(p); }
};


static void oops_print(frame* f, const RegisterMap *map) {
  PrintAndVerifyOopClosure print;
  f->print_value();
  f->oops_do(&print, NULL, (RegisterMap*)map);
}

// Print our all the locations that contain oops and whether they are
// valid or not.  This useful when trying to find the oldest frame
// where an oop has gone bad since the frame walk is from youngest to
// oldest.
void JavaThread::trace_oops() {
  tty->print_cr("[Trace oops]");
  frames_do(oops_print);
}


#ifdef ASSERT
// Print or validate the layout of stack frames
void JavaThread::print_frame_layout(int depth, bool validate_only) {
  ResourceMark rm;
  PRESERVE_EXCEPTION_MARK;
  FrameValues values;
  int frame_no = 0;
  for (StackFrameStream fst(this, false); !fst.is_done(); fst.next()) {
    fst.current()->describe(values, ++frame_no);
    if (depth == frame_no) break;
  }
  if (validate_only) {
    values.validate();
  } else {
    tty->print_cr("[Describe stack layout]");
    values.print(this);
  }
}
#endif

void JavaThread::trace_stack_from(vframe* start_vf) {
  ResourceMark rm;
  int vframe_no = 1;
  for (vframe* f = start_vf; f; f = f->sender()) {
    if (f->is_java_frame()) {
      javaVFrame::cast(f)->print_activation(vframe_no++);
    } else {
      f->print();
    }
    if (vframe_no > StackPrintLimit) {
      tty->print_cr("...<more frames>...");
      return;
    }
  }
}


void JavaThread::trace_stack() {
  if (!has_last_Java_frame()) return;
  ResourceMark rm;
  HandleMark   hm;
  RegisterMap reg_map(this);
  trace_stack_from(last_java_vframe(&reg_map));
}


#endif // PRODUCT


javaVFrame* JavaThread::last_java_vframe(RegisterMap *reg_map) {
  assert(reg_map != NULL, "a map must be given");
  frame f = last_frame();
  for (vframe* vf = vframe::new_vframe(&f, reg_map, this); vf; vf = vf->sender()) {
    if (vf->is_java_frame()) return javaVFrame::cast(vf);
  }
  return NULL;
}


Klass* JavaThread::security_get_caller_class(int depth) {
  vframeStream vfst(this);
  vfst.security_get_caller_frame(depth);
  if (!vfst.at_end()) {
    return vfst.method()->method_holder();
  }
  return NULL;
}

static void compiler_thread_entry(JavaThread* thread, TRAPS) {
  assert(thread->is_Compiler_thread(), "must be compiler thread");
  CompileBroker::compiler_thread_loop();
}

static void sweeper_thread_entry(JavaThread* thread, TRAPS) {
  NMethodSweeper::sweeper_loop();
}

// Create a CompilerThread
CompilerThread::CompilerThread(CompileQueue* queue,
                               CompilerCounters* counters)
                               : JavaThread(&compiler_thread_entry) {
  _env   = NULL;
  _log   = NULL;
  _task  = NULL;
  _queue = queue;
  _counters = counters;
  _buffer_blob = NULL;
  _compiler = NULL;

  // Compiler uses resource area for compilation, let's bias it to mtCompiler
  resource_area()->bias_to(mtCompiler);

#ifndef PRODUCT
  _ideal_graph_printer = NULL;
#endif
}

bool CompilerThread::can_call_java() const {
  return _compiler != NULL && _compiler->is_jvmci();
}

// Create sweeper thread
CodeCacheSweeperThread::CodeCacheSweeperThread()
: JavaThread(&sweeper_thread_entry) {
  _scanned_compiled_method = NULL;
}

void CodeCacheSweeperThread::oops_do(OopClosure* f, CodeBlobClosure* cf) {
  JavaThread::oops_do(f, cf);
  if (_scanned_compiled_method != NULL && cf != NULL) {
    // Safepoints can occur when the sweeper is scanning an nmethod so
    // process it here to make sure it isn't unloaded in the middle of
    // a scan.
    cf->do_code_blob(_scanned_compiled_method);
  }
}

void CodeCacheSweeperThread::nmethods_do(CodeBlobClosure* cf) {
  JavaThread::nmethods_do(cf);
  if (_scanned_compiled_method != NULL && cf != NULL) {
    // Safepoints can occur when the sweeper is scanning an nmethod so
    // process it here to make sure it isn't unloaded in the middle of
    // a scan.
    cf->do_code_blob(_scanned_compiled_method);
  }
}


// ======= Threads ========

// The Threads class links together all active threads, and provides
// operations over all threads. It is protected by the Threads_lock,
// which is also used in other global contexts like safepointing.
// ThreadsListHandles are used to safely perform operations on one
// or more threads without the risk of the thread exiting during the
// operation.
//
// Note: The Threads_lock is currently more widely used than we
// would like. We are actively migrating Threads_lock uses to other
// mechanisms in order to reduce Threads_lock contention.

JavaThread* Threads::_thread_list = NULL;
int         Threads::_number_of_threads = 0;
int         Threads::_number_of_non_daemon_threads = 0;
int         Threads::_return_code = 0;
int         Threads::_thread_claim_parity = 0;
size_t      JavaThread::_stack_size_at_create = 0;

#ifdef ASSERT
bool        Threads::_vm_complete = false;
#endif

static inline void *prefetch_and_load_ptr(void **addr, intx prefetch_interval) {
  Prefetch::read((void*)addr, prefetch_interval);
  return *addr;
}

// Possibly the ugliest for loop the world has seen. C++ does not allow
// multiple types in the declaration section of the for loop. In this case
// we are only dealing with pointers and hence can cast them. It looks ugly
// but macros are ugly and therefore it's fine to make things absurdly ugly.
#define DO_JAVA_THREADS(LIST, X)                                                                                          \
    for (JavaThread *MACRO_scan_interval = (JavaThread*)(uintptr_t)PrefetchScanIntervalInBytes,                           \
             *MACRO_list = (JavaThread*)(LIST),                                                                           \
             **MACRO_end = ((JavaThread**)((ThreadsList*)MACRO_list)->threads()) + ((ThreadsList*)MACRO_list)->length(),  \
             **MACRO_current_p = (JavaThread**)((ThreadsList*)MACRO_list)->threads(),                                     \
             *X = (JavaThread*)prefetch_and_load_ptr((void**)MACRO_current_p, (intx)MACRO_scan_interval);                 \
         MACRO_current_p != MACRO_end;                                                                                    \
         MACRO_current_p++,                                                                                               \
             X = (JavaThread*)prefetch_and_load_ptr((void**)MACRO_current_p, (intx)MACRO_scan_interval))

// All JavaThreads
<<<<<<< HEAD
#define ALL_JAVA_THREADS(X) DO_JAVA_THREADS(ThreadsSMRSupport::get_smr_java_thread_list(), X)
=======
#define ALL_JAVA_THREADS(X) DO_JAVA_THREADS(ThreadsSMRSupport::get_java_thread_list(), X)
>>>>>>> f287b874

// All JavaThreads + all non-JavaThreads (i.e., every thread in the system)
void Threads::threads_do(ThreadClosure* tc) {
  assert_locked_or_safepoint(Threads_lock);
  // ALL_JAVA_THREADS iterates through all JavaThreads
  ALL_JAVA_THREADS(p) {
    tc->do_thread(p);
  }
  // Someday we could have a table or list of all non-JavaThreads.
  // For now, just manually iterate through them.
  tc->do_thread(VMThread::vm_thread());
  Universe::heap()->gc_threads_do(tc);
  WatcherThread *wt = WatcherThread::watcher_thread();
  // Strictly speaking, the following NULL check isn't sufficient to make sure
  // the data for WatcherThread is still valid upon being examined. However,
  // considering that WatchThread terminates when the VM is on the way to
  // exit at safepoint, the chance of the above is extremely small. The right
  // way to prevent termination of WatcherThread would be to acquire
  // Terminator_lock, but we can't do that without violating the lock rank
  // checking in some cases.
  if (wt != NULL) {
    tc->do_thread(wt);
  }

  // If CompilerThreads ever become non-JavaThreads, add them here
}

void Threads::possibly_parallel_threads_do(bool is_par, ThreadClosure* tc) {
  int cp = Threads::thread_claim_parity();
  ALL_JAVA_THREADS(p) {
    if (p->claim_oops_do(is_par, cp)) {
      tc->do_thread(p);
    }
  }
  VMThread* vmt = VMThread::vm_thread();
  if (vmt->claim_oops_do(is_par, cp)) {
    tc->do_thread(vmt);
  }
}

// The system initialization in the library has three phases.
//
// Phase 1: java.lang.System class initialization
//     java.lang.System is a primordial class loaded and initialized
//     by the VM early during startup.  java.lang.System.<clinit>
//     only does registerNatives and keeps the rest of the class
//     initialization work later until thread initialization completes.
//
//     System.initPhase1 initializes the system properties, the static
//     fields in, out, and err. Set up java signal handlers, OS-specific
//     system settings, and thread group of the main thread.
static void call_initPhase1(TRAPS) {
  Klass* klass =  SystemDictionary::resolve_or_fail(vmSymbols::java_lang_System(), true, CHECK);
  JavaValue result(T_VOID);
  JavaCalls::call_static(&result, klass, vmSymbols::initPhase1_name(),
                                         vmSymbols::void_method_signature(), CHECK);
}

// Phase 2. Module system initialization
//     This will initialize the module system.  Only java.base classes
//     can be loaded until phase 2 completes.
//
//     Call System.initPhase2 after the compiler initialization and jsr292
//     classes get initialized because module initialization runs a lot of java
//     code, that for performance reasons, should be compiled.  Also, this will
//     enable the startup code to use lambda and other language features in this
//     phase and onward.
//
//     After phase 2, The VM will begin search classes from -Xbootclasspath/a.
static void call_initPhase2(TRAPS) {
  TraceTime timer("Initialize module system", TRACETIME_LOG(Info, startuptime));

  Klass* klass = SystemDictionary::resolve_or_fail(vmSymbols::java_lang_System(), true, CHECK);

  JavaValue result(T_INT);
  JavaCallArguments args;
  args.push_int(DisplayVMOutputToStderr);
  args.push_int(log_is_enabled(Debug, init)); // print stack trace if exception thrown
  JavaCalls::call_static(&result, klass, vmSymbols::initPhase2_name(),
                                         vmSymbols::boolean_boolean_int_signature(), &args, CHECK);
  if (result.get_jint() != JNI_OK) {
    vm_exit_during_initialization(); // no message or exception
  }

  universe_post_module_init();
}

// Phase 3. final setup - set security manager, system class loader and TCCL
//
//     This will instantiate and set the security manager, set the system class
//     loader as well as the thread context class loader.  The security manager
//     and system class loader may be a custom class loaded from -Xbootclasspath/a,
//     other modules or the application's classpath.
static void call_initPhase3(TRAPS) {
  Klass* klass = SystemDictionary::resolve_or_fail(vmSymbols::java_lang_System(), true, CHECK);
  JavaValue result(T_VOID);
  JavaCalls::call_static(&result, klass, vmSymbols::initPhase3_name(),
                                         vmSymbols::void_method_signature(), CHECK);
}

void Threads::initialize_java_lang_classes(JavaThread* main_thread, TRAPS) {
  TraceTime timer("Initialize java.lang classes", TRACETIME_LOG(Info, startuptime));

  if (EagerXrunInit && Arguments::init_libraries_at_startup()) {
    create_vm_init_libraries();
  }

  initialize_class(vmSymbols::java_lang_String(), CHECK);

  // Inject CompactStrings value after the static initializers for String ran.
  java_lang_String::set_compact_strings(CompactStrings);

  // Initialize java_lang.System (needed before creating the thread)
  initialize_class(vmSymbols::java_lang_System(), CHECK);
  // The VM creates & returns objects of this class. Make sure it's initialized.
  initialize_class(vmSymbols::java_lang_Class(), CHECK);
  initialize_class(vmSymbols::java_lang_ThreadGroup(), CHECK);
  Handle thread_group = create_initial_thread_group(CHECK);
  Universe::set_main_thread_group(thread_group());
  initialize_class(vmSymbols::java_lang_Thread(), CHECK);
  oop thread_object = create_initial_thread(thread_group, main_thread, CHECK);
  main_thread->set_threadObj(thread_object);
  // Set thread status to running since main thread has
  // been started and running.
  java_lang_Thread::set_thread_status(thread_object,
                                      java_lang_Thread::RUNNABLE);

  // The VM creates objects of this class.
  initialize_class(vmSymbols::java_lang_Module(), CHECK);

  // The VM preresolves methods to these classes. Make sure that they get initialized
  initialize_class(vmSymbols::java_lang_reflect_Method(), CHECK);
  initialize_class(vmSymbols::java_lang_ref_Finalizer(), CHECK);

  // Phase 1 of the system initialization in the library, java.lang.System class initialization
  call_initPhase1(CHECK);

  // get the Java runtime name after java.lang.System is initialized
  JDK_Version::set_runtime_name(get_java_runtime_name(THREAD));
  JDK_Version::set_runtime_version(get_java_runtime_version(THREAD));

  // an instance of OutOfMemory exception has been allocated earlier
  initialize_class(vmSymbols::java_lang_OutOfMemoryError(), CHECK);
  initialize_class(vmSymbols::java_lang_NullPointerException(), CHECK);
  initialize_class(vmSymbols::java_lang_ClassCastException(), CHECK);
  initialize_class(vmSymbols::java_lang_ArrayStoreException(), CHECK);
  initialize_class(vmSymbols::java_lang_ArithmeticException(), CHECK);
  initialize_class(vmSymbols::java_lang_StackOverflowError(), CHECK);
  initialize_class(vmSymbols::java_lang_IllegalMonitorStateException(), CHECK);
  initialize_class(vmSymbols::java_lang_IllegalArgumentException(), CHECK);
}

void Threads::initialize_jsr292_core_classes(TRAPS) {
  TraceTime timer("Initialize java.lang.invoke classes", TRACETIME_LOG(Info, startuptime));

  initialize_class(vmSymbols::java_lang_invoke_MethodHandle(), CHECK);
  initialize_class(vmSymbols::java_lang_invoke_ResolvedMethodName(), CHECK);
  initialize_class(vmSymbols::java_lang_invoke_MemberName(), CHECK);
  initialize_class(vmSymbols::java_lang_invoke_MethodHandleNatives(), CHECK);
}

jint Threads::create_vm(JavaVMInitArgs* args, bool* canTryAgain) {
  extern void JDK_Version_init();

  // Preinitialize version info.
  VM_Version::early_initialize();

  // Check version
  if (!is_supported_jni_version(args->version)) return JNI_EVERSION;

  // Initialize library-based TLS
  ThreadLocalStorage::init();

  // Initialize the output stream module
  ostream_init();

  // Process java launcher properties.
  Arguments::process_sun_java_launcher_properties(args);

  // Initialize the os module
  os::init();

  // Record VM creation timing statistics
  TraceVmCreationTime create_vm_timer;
  create_vm_timer.start();

  // Initialize system properties.
  Arguments::init_system_properties();

  // So that JDK version can be used as a discriminator when parsing arguments
  JDK_Version_init();

  // Update/Initialize System properties after JDK version number is known
  Arguments::init_version_specific_system_properties();

  // Make sure to initialize log configuration *before* parsing arguments
  LogConfiguration::initialize(create_vm_timer.begin_time());

  // Parse arguments
  // Note: this internally calls os::init_container_support()
  jint parse_result = Arguments::parse(args);
  if (parse_result != JNI_OK) return parse_result;

  os::init_before_ergo();

  jint ergo_result = Arguments::apply_ergo();
  if (ergo_result != JNI_OK) return ergo_result;

  // Final check of all ranges after ergonomics which may change values.
  if (!CommandLineFlagRangeList::check_ranges()) {
    return JNI_EINVAL;
  }

  // Final check of all 'AfterErgo' constraints after ergonomics which may change values.
  bool constraint_result = CommandLineFlagConstraintList::check_constraints(CommandLineFlagConstraint::AfterErgo);
  if (!constraint_result) {
    return JNI_EINVAL;
  }

  CommandLineFlagWriteableList::mark_startup();

  if (PauseAtStartup) {
    os::pause();
  }

  HOTSPOT_VM_INIT_BEGIN();

  // Timing (must come after argument parsing)
  TraceTime timer("Create VM", TRACETIME_LOG(Info, startuptime));

  // Initialize the os module after parsing the args
  jint os_init_2_result = os::init_2();
  if (os_init_2_result != JNI_OK) return os_init_2_result;

  SafepointMechanism::initialize();

  jint adjust_after_os_result = Arguments::adjust_after_os();
  if (adjust_after_os_result != JNI_OK) return adjust_after_os_result;

  // Initialize output stream logging
  ostream_init_log();

  // Convert -Xrun to -agentlib: if there is no JVM_OnLoad
  // Must be before create_vm_init_agents()
  if (Arguments::init_libraries_at_startup()) {
    convert_vm_init_libraries_to_agents();
  }

  // Launch -agentlib/-agentpath and converted -Xrun agents
  if (Arguments::init_agents_at_startup()) {
    create_vm_init_agents();
  }

  // Initialize Threads state
  _thread_list = NULL;
  _number_of_threads = 0;
  _number_of_non_daemon_threads = 0;

  // Initialize global data structures and create system classes in heap
  vm_init_globals();

#if INCLUDE_JVMCI
  if (JVMCICounterSize > 0) {
    JavaThread::_jvmci_old_thread_counters = NEW_C_HEAP_ARRAY(jlong, JVMCICounterSize, mtInternal);
    memset(JavaThread::_jvmci_old_thread_counters, 0, sizeof(jlong) * JVMCICounterSize);
  } else {
    JavaThread::_jvmci_old_thread_counters = NULL;
  }
#endif // INCLUDE_JVMCI

  // Attach the main thread to this os thread
  JavaThread* main_thread = new JavaThread();
  main_thread->set_thread_state(_thread_in_vm);
  main_thread->initialize_thread_current();
  // must do this before set_active_handles
  main_thread->record_stack_base_and_size();
  main_thread->set_active_handles(JNIHandleBlock::allocate_block());

  if (!main_thread->set_as_starting_thread()) {
    vm_shutdown_during_initialization(
                                      "Failed necessary internal allocation. Out of swap space");
    main_thread->smr_delete();
    *canTryAgain = false; // don't let caller call JNI_CreateJavaVM again
    return JNI_ENOMEM;
  }

  // Enable guard page *after* os::create_main_thread(), otherwise it would
  // crash Linux VM, see notes in os_linux.cpp.
  main_thread->create_stack_guard_pages();

  // Initialize Java-Level synchronization subsystem
  ObjectMonitor::Initialize();

  // Initialize global modules
  jint status = init_globals();
  if (status != JNI_OK) {
    main_thread->smr_delete();
    *canTryAgain = false; // don't let caller call JNI_CreateJavaVM again
    return status;
  }

  if (TRACE_INITIALIZE() != JNI_OK) {
    vm_exit_during_initialization("Failed to initialize tracing backend");
  }

  // Should be done after the heap is fully created
  main_thread->cache_global_variables();

  HandleMark hm;

  { MutexLocker mu(Threads_lock);
    Threads::add(main_thread);
  }

  // Any JVMTI raw monitors entered in onload will transition into
  // real raw monitor. VM is setup enough here for raw monitor enter.
  JvmtiExport::transition_pending_onload_raw_monitors();

  // Create the VMThread
  { TraceTime timer("Start VMThread", TRACETIME_LOG(Info, startuptime));

  VMThread::create();
    Thread* vmthread = VMThread::vm_thread();

    if (!os::create_thread(vmthread, os::vm_thread)) {
      vm_exit_during_initialization("Cannot create VM thread. "
                                    "Out of system resources.");
    }

    // Wait for the VM thread to become ready, and VMThread::run to initialize
    // Monitors can have spurious returns, must always check another state flag
    {
      MutexLocker ml(Notify_lock);
      os::start_thread(vmthread);
      while (vmthread->active_handles() == NULL) {
        Notify_lock->wait();
      }
    }
  }

  assert(Universe::is_fully_initialized(), "not initialized");
  if (VerifyDuringStartup) {
    // Make sure we're starting with a clean slate.
    VM_Verify verify_op;
    VMThread::execute(&verify_op);
  }

  Thread* THREAD = Thread::current();

  // Always call even when there are not JVMTI environments yet, since environments
  // may be attached late and JVMTI must track phases of VM execution
  JvmtiExport::enter_early_start_phase();

  // Notify JVMTI agents that VM has started (JNI is up) - nop if no agents.
  JvmtiExport::post_early_vm_start();

  initialize_java_lang_classes(main_thread, CHECK_JNI_ERR);

  // We need this for ClassDataSharing - the initial vm.info property is set
  // with the default value of CDS "sharing" which may be reset through
  // command line options.
  reset_vm_info_property(CHECK_JNI_ERR);

  quicken_jni_functions();

  // No more stub generation allowed after that point.
  StubCodeDesc::freeze();

  // Set flag that basic initialization has completed. Used by exceptions and various
  // debug stuff, that does not work until all basic classes have been initialized.
  set_init_completed();

  LogConfiguration::post_initialize();
  Metaspace::post_initialize();

  HOTSPOT_VM_INIT_END();

  // record VM initialization completion time
#if INCLUDE_MANAGEMENT
  Management::record_vm_init_completed();
#endif // INCLUDE_MANAGEMENT

  // Signal Dispatcher needs to be started before VMInit event is posted
  os::signal_init(CHECK_JNI_ERR);

  // Start Attach Listener if +StartAttachListener or it can't be started lazily
  if (!DisableAttachMechanism) {
    AttachListener::vm_start();
    if (StartAttachListener || AttachListener::init_at_startup()) {
      AttachListener::init();
    }
  }

  // Launch -Xrun agents
  // Must be done in the JVMTI live phase so that for backward compatibility the JDWP
  // back-end can launch with -Xdebug -Xrunjdwp.
  if (!EagerXrunInit && Arguments::init_libraries_at_startup()) {
    create_vm_init_libraries();
  }

  if (CleanChunkPoolAsync) {
    Chunk::start_chunk_pool_cleaner_task();
  }

  // initialize compiler(s)
#if defined(COMPILER1) || COMPILER2_OR_JVMCI
  CompileBroker::compilation_init(CHECK_JNI_ERR);
#endif

  // Pre-initialize some JSR292 core classes to avoid deadlock during class loading.
  // It is done after compilers are initialized, because otherwise compilations of
  // signature polymorphic MH intrinsics can be missed
  // (see SystemDictionary::find_method_handle_intrinsic).
  initialize_jsr292_core_classes(CHECK_JNI_ERR);

  // This will initialize the module system.  Only java.base classes can be
  // loaded until phase 2 completes
  call_initPhase2(CHECK_JNI_ERR);

  // Always call even when there are not JVMTI environments yet, since environments
  // may be attached late and JVMTI must track phases of VM execution
  JvmtiExport::enter_start_phase();

  // Notify JVMTI agents that VM has started (JNI is up) - nop if no agents.
  JvmtiExport::post_vm_start();

  // Final system initialization including security manager and system class loader
  call_initPhase3(CHECK_JNI_ERR);

  // cache the system and platform class loaders
  SystemDictionary::compute_java_loaders(CHECK_JNI_ERR);

#if INCLUDE_JVMCI
  if (EnableJVMCI) {
    // Initialize JVMCI eagerly if JVMCIPrintProperties is enabled.
    // The JVMCI Java initialization code will read this flag and
    // do the printing if it's set.
    bool init = JVMCIPrintProperties;

    if (!init) {
      // 8145270: Force initialization of JVMCI runtime otherwise requests for blocking
      // compilations via JVMCI will not actually block until JVMCI is initialized.
      init = UseJVMCICompiler && (!UseInterpreter || !BackgroundCompilation);
    }

    if (init) {
      JVMCIRuntime::force_initialization(CHECK_JNI_ERR);
    }
  }
#endif

  // Always call even when there are not JVMTI environments yet, since environments
  // may be attached late and JVMTI must track phases of VM execution
  JvmtiExport::enter_live_phase();

  // Notify JVMTI agents that VM initialization is complete - nop if no agents.
  JvmtiExport::post_vm_initialized();

  if (TRACE_START() != JNI_OK) {
    vm_exit_during_initialization("Failed to start tracing backend.");
  }

#if INCLUDE_MANAGEMENT
  Management::initialize(THREAD);

  if (HAS_PENDING_EXCEPTION) {
    // management agent fails to start possibly due to
    // configuration problem and is responsible for printing
    // stack trace if appropriate. Simply exit VM.
    vm_exit(1);
  }
#endif // INCLUDE_MANAGEMENT

  if (MemProfiling)                   MemProfiler::engage();
  StatSampler::engage();
  if (CheckJNICalls)                  JniPeriodicChecker::engage();

  BiasedLocking::init();

#if INCLUDE_RTM_OPT
  RTMLockingCounters::init();
#endif

  if (JDK_Version::current().post_vm_init_hook_enabled()) {
    call_postVMInitHook(THREAD);
    // The Java side of PostVMInitHook.run must deal with all
    // exceptions and provide means of diagnosis.
    if (HAS_PENDING_EXCEPTION) {
      CLEAR_PENDING_EXCEPTION;
    }
  }

  {
    MutexLocker ml(PeriodicTask_lock);
    // Make sure the WatcherThread can be started by WatcherThread::start()
    // or by dynamic enrollment.
    WatcherThread::make_startable();
    // Start up the WatcherThread if there are any periodic tasks
    // NOTE:  All PeriodicTasks should be registered by now. If they
    //   aren't, late joiners might appear to start slowly (we might
    //   take a while to process their first tick).
    if (PeriodicTask::num_tasks() > 0) {
      WatcherThread::start();
    }
  }

  create_vm_timer.end();
#ifdef ASSERT
  _vm_complete = true;
#endif

  if (DumpSharedSpaces) {
    MetaspaceShared::preload_and_dump(CHECK_JNI_ERR);
    ShouldNotReachHere();
  }

  return JNI_OK;
}

// type for the Agent_OnLoad and JVM_OnLoad entry points
extern "C" {
  typedef jint (JNICALL *OnLoadEntry_t)(JavaVM *, char *, void *);
}
// Find a command line agent library and return its entry point for
//         -agentlib:  -agentpath:   -Xrun
// num_symbol_entries must be passed-in since only the caller knows the number of symbols in the array.
static OnLoadEntry_t lookup_on_load(AgentLibrary* agent,
                                    const char *on_load_symbols[],
                                    size_t num_symbol_entries) {
  OnLoadEntry_t on_load_entry = NULL;
  void *library = NULL;

  if (!agent->valid()) {
    char buffer[JVM_MAXPATHLEN];
    char ebuf[1024] = "";
    const char *name = agent->name();
    const char *msg = "Could not find agent library ";

    // First check to see if agent is statically linked into executable
    if (os::find_builtin_agent(agent, on_load_symbols, num_symbol_entries)) {
      library = agent->os_lib();
    } else if (agent->is_absolute_path()) {
      library = os::dll_load(name, ebuf, sizeof ebuf);
      if (library == NULL) {
        const char *sub_msg = " in absolute path, with error: ";
        size_t len = strlen(msg) + strlen(name) + strlen(sub_msg) + strlen(ebuf) + 1;
        char *buf = NEW_C_HEAP_ARRAY(char, len, mtThread);
        jio_snprintf(buf, len, "%s%s%s%s", msg, name, sub_msg, ebuf);
        // If we can't find the agent, exit.
        vm_exit_during_initialization(buf, NULL);
        FREE_C_HEAP_ARRAY(char, buf);
      }
    } else {
      // Try to load the agent from the standard dll directory
      if (os::dll_locate_lib(buffer, sizeof(buffer), Arguments::get_dll_dir(),
                             name)) {
        library = os::dll_load(buffer, ebuf, sizeof ebuf);
      }
      if (library == NULL) { // Try the library path directory.
        if (os::dll_build_name(buffer, sizeof(buffer), name)) {
          library = os::dll_load(buffer, ebuf, sizeof ebuf);
        }
        if (library == NULL) {
          const char *sub_msg = " on the library path, with error: ";
          size_t len = strlen(msg) + strlen(name) + strlen(sub_msg) + strlen(ebuf) + 1;
          char *buf = NEW_C_HEAP_ARRAY(char, len, mtThread);
          jio_snprintf(buf, len, "%s%s%s%s", msg, name, sub_msg, ebuf);
          // If we can't find the agent, exit.
          vm_exit_during_initialization(buf, NULL);
          FREE_C_HEAP_ARRAY(char, buf);
        }
      }
    }
    agent->set_os_lib(library);
    agent->set_valid();
  }

  // Find the OnLoad function.
  on_load_entry =
    CAST_TO_FN_PTR(OnLoadEntry_t, os::find_agent_function(agent,
                                                          false,
                                                          on_load_symbols,
                                                          num_symbol_entries));
  return on_load_entry;
}

// Find the JVM_OnLoad entry point
static OnLoadEntry_t lookup_jvm_on_load(AgentLibrary* agent) {
  const char *on_load_symbols[] = JVM_ONLOAD_SYMBOLS;
  return lookup_on_load(agent, on_load_symbols, sizeof(on_load_symbols) / sizeof(char*));
}

// Find the Agent_OnLoad entry point
static OnLoadEntry_t lookup_agent_on_load(AgentLibrary* agent) {
  const char *on_load_symbols[] = AGENT_ONLOAD_SYMBOLS;
  return lookup_on_load(agent, on_load_symbols, sizeof(on_load_symbols) / sizeof(char*));
}

// For backwards compatibility with -Xrun
// Convert libraries with no JVM_OnLoad, but which have Agent_OnLoad to be
// treated like -agentpath:
// Must be called before agent libraries are created
void Threads::convert_vm_init_libraries_to_agents() {
  AgentLibrary* agent;
  AgentLibrary* next;

  for (agent = Arguments::libraries(); agent != NULL; agent = next) {
    next = agent->next();  // cache the next agent now as this agent may get moved off this list
    OnLoadEntry_t on_load_entry = lookup_jvm_on_load(agent);

    // If there is an JVM_OnLoad function it will get called later,
    // otherwise see if there is an Agent_OnLoad
    if (on_load_entry == NULL) {
      on_load_entry = lookup_agent_on_load(agent);
      if (on_load_entry != NULL) {
        // switch it to the agent list -- so that Agent_OnLoad will be called,
        // JVM_OnLoad won't be attempted and Agent_OnUnload will
        Arguments::convert_library_to_agent(agent);
      } else {
        vm_exit_during_initialization("Could not find JVM_OnLoad or Agent_OnLoad function in the library", agent->name());
      }
    }
  }
}

// Create agents for -agentlib:  -agentpath:  and converted -Xrun
// Invokes Agent_OnLoad
// Called very early -- before JavaThreads exist
void Threads::create_vm_init_agents() {
  extern struct JavaVM_ main_vm;
  AgentLibrary* agent;

  JvmtiExport::enter_onload_phase();

  for (agent = Arguments::agents(); agent != NULL; agent = agent->next()) {
    OnLoadEntry_t  on_load_entry = lookup_agent_on_load(agent);

    if (on_load_entry != NULL) {
      // Invoke the Agent_OnLoad function
      jint err = (*on_load_entry)(&main_vm, agent->options(), NULL);
      if (err != JNI_OK) {
        vm_exit_during_initialization("agent library failed to init", agent->name());
      }
    } else {
      vm_exit_during_initialization("Could not find Agent_OnLoad function in the agent library", agent->name());
    }
  }
  JvmtiExport::enter_primordial_phase();
}

extern "C" {
  typedef void (JNICALL *Agent_OnUnload_t)(JavaVM *);
}

void Threads::shutdown_vm_agents() {
  // Send any Agent_OnUnload notifications
  const char *on_unload_symbols[] = AGENT_ONUNLOAD_SYMBOLS;
  size_t num_symbol_entries = ARRAY_SIZE(on_unload_symbols);
  extern struct JavaVM_ main_vm;
  for (AgentLibrary* agent = Arguments::agents(); agent != NULL; agent = agent->next()) {

    // Find the Agent_OnUnload function.
    Agent_OnUnload_t unload_entry = CAST_TO_FN_PTR(Agent_OnUnload_t,
                                                   os::find_agent_function(agent,
                                                   false,
                                                   on_unload_symbols,
                                                   num_symbol_entries));

    // Invoke the Agent_OnUnload function
    if (unload_entry != NULL) {
      JavaThread* thread = JavaThread::current();
      ThreadToNativeFromVM ttn(thread);
      HandleMark hm(thread);
      (*unload_entry)(&main_vm);
    }
  }
}

// Called for after the VM is initialized for -Xrun libraries which have not been converted to agent libraries
// Invokes JVM_OnLoad
void Threads::create_vm_init_libraries() {
  extern struct JavaVM_ main_vm;
  AgentLibrary* agent;

  for (agent = Arguments::libraries(); agent != NULL; agent = agent->next()) {
    OnLoadEntry_t on_load_entry = lookup_jvm_on_load(agent);

    if (on_load_entry != NULL) {
      // Invoke the JVM_OnLoad function
      JavaThread* thread = JavaThread::current();
      ThreadToNativeFromVM ttn(thread);
      HandleMark hm(thread);
      jint err = (*on_load_entry)(&main_vm, agent->options(), NULL);
      if (err != JNI_OK) {
        vm_exit_during_initialization("-Xrun library failed to init", agent->name());
      }
    } else {
      vm_exit_during_initialization("Could not find JVM_OnLoad function in -Xrun library", agent->name());
    }
  }
}


// Last thread running calls java.lang.Shutdown.shutdown()
void JavaThread::invoke_shutdown_hooks() {
  HandleMark hm(this);

  // We could get here with a pending exception, if so clear it now.
  if (this->has_pending_exception()) {
    this->clear_pending_exception();
  }

  EXCEPTION_MARK;
  Klass* shutdown_klass =
    SystemDictionary::resolve_or_null(vmSymbols::java_lang_Shutdown(),
                                      THREAD);
  if (shutdown_klass != NULL) {
    // SystemDictionary::resolve_or_null will return null if there was
    // an exception.  If we cannot load the Shutdown class, just don't
    // call Shutdown.shutdown() at all.  This will mean the shutdown hooks
    // and finalizers (if runFinalizersOnExit is set) won't be run.
    // Note that if a shutdown hook was registered or runFinalizersOnExit
    // was called, the Shutdown class would have already been loaded
    // (Runtime.addShutdownHook and runFinalizersOnExit will load it).
    JavaValue result(T_VOID);
    JavaCalls::call_static(&result,
                           shutdown_klass,
                           vmSymbols::shutdown_method_name(),
                           vmSymbols::void_method_signature(),
                           THREAD);
  }
  CLEAR_PENDING_EXCEPTION;
}

// Threads::destroy_vm() is normally called from jni_DestroyJavaVM() when
// the program falls off the end of main(). Another VM exit path is through
// vm_exit() when the program calls System.exit() to return a value or when
// there is a serious error in VM. The two shutdown paths are not exactly
// the same, but they share Shutdown.shutdown() at Java level and before_exit()
// and VM_Exit op at VM level.
//
// Shutdown sequence:
//   + Shutdown native memory tracking if it is on
//   + Wait until we are the last non-daemon thread to execute
//     <-- every thing is still working at this moment -->
//   + Call java.lang.Shutdown.shutdown(), which will invoke Java level
//        shutdown hooks, run finalizers if finalization-on-exit
//   + Call before_exit(), prepare for VM exit
//      > run VM level shutdown hooks (they are registered through JVM_OnExit(),
//        currently the only user of this mechanism is File.deleteOnExit())
//      > stop StatSampler, watcher thread, CMS threads,
//        post thread end and vm death events to JVMTI,
//        stop signal thread
//   + Call JavaThread::exit(), it will:
//      > release JNI handle blocks, remove stack guard pages
//      > remove this thread from Threads list
//     <-- no more Java code from this thread after this point -->
//   + Stop VM thread, it will bring the remaining VM to a safepoint and stop
//     the compiler threads at safepoint
//     <-- do not use anything that could get blocked by Safepoint -->
//   + Disable tracing at JNI/JVM barriers
//   + Set _vm_exited flag for threads that are still running native code
//   + Delete this thread
//   + Call exit_globals()
//      > deletes tty
//      > deletes PerfMemory resources
//   + Return to caller

bool Threads::destroy_vm() {
  JavaThread* thread = JavaThread::current();

#ifdef ASSERT
  _vm_complete = false;
#endif
  // Wait until we are the last non-daemon thread to execute
  { MutexLocker nu(Threads_lock);
    while (Threads::number_of_non_daemon_threads() > 1)
      // This wait should make safepoint checks, wait without a timeout,
      // and wait as a suspend-equivalent condition.
      Threads_lock->wait(!Mutex::_no_safepoint_check_flag, 0,
                         Mutex::_as_suspend_equivalent_flag);
  }

  // Hang forever on exit if we are reporting an error.
  if (ShowMessageBoxOnError && VMError::is_error_reported()) {
    os::infinite_sleep();
  }
  os::wait_for_keypress_at_exit();

  // run Java level shutdown hooks
  thread->invoke_shutdown_hooks();

  before_exit(thread);

  thread->exit(true);

  // Stop VM thread.
  {
    // 4945125 The vm thread comes to a safepoint during exit.
    // GC vm_operations can get caught at the safepoint, and the
    // heap is unparseable if they are caught. Grab the Heap_lock
    // to prevent this. The GC vm_operations will not be able to
    // queue until after the vm thread is dead. After this point,
    // we'll never emerge out of the safepoint before the VM exits.

    MutexLocker ml(Heap_lock);

    VMThread::wait_for_vm_thread_exit();
    assert(SafepointSynchronize::is_at_safepoint(), "VM thread should exit at Safepoint");
    VMThread::destroy();
  }

  // clean up ideal graph printers
#if defined(COMPILER2) && !defined(PRODUCT)
  IdealGraphPrinter::clean_up();
#endif

  // Now, all Java threads are gone except daemon threads. Daemon threads
  // running Java code or in VM are stopped by the Safepoint. However,
  // daemon threads executing native code are still running.  But they
  // will be stopped at native=>Java/VM barriers. Note that we can't
  // simply kill or suspend them, as it is inherently deadlock-prone.

  VM_Exit::set_vm_exited();

  notify_vm_shutdown();

  // We are after VM_Exit::set_vm_exited() so we can't call
  // thread->smr_delete() or we will block on the Threads_lock.
  // Deleting the shutdown thread here is safe because another
  // JavaThread cannot have an active ThreadsListHandle for
  // this JavaThread.
  delete thread;

#if INCLUDE_JVMCI
  if (JVMCICounterSize > 0) {
    FREE_C_HEAP_ARRAY(jlong, JavaThread::_jvmci_old_thread_counters);
  }
#endif

  // exit_globals() will delete tty
  exit_globals();

  LogConfiguration::finalize();

  return true;
}


jboolean Threads::is_supported_jni_version_including_1_1(jint version) {
  if (version == JNI_VERSION_1_1) return JNI_TRUE;
  return is_supported_jni_version(version);
}


jboolean Threads::is_supported_jni_version(jint version) {
  if (version == JNI_VERSION_1_2) return JNI_TRUE;
  if (version == JNI_VERSION_1_4) return JNI_TRUE;
  if (version == JNI_VERSION_1_6) return JNI_TRUE;
  if (version == JNI_VERSION_1_8) return JNI_TRUE;
  if (version == JNI_VERSION_9) return JNI_TRUE;
  if (version == JNI_VERSION_10) return JNI_TRUE;
  return JNI_FALSE;
}


void Threads::add(JavaThread* p, bool force_daemon) {
  // The threads lock must be owned at this point
  assert_locked_or_safepoint(Threads_lock);

  // See the comment for this method in thread.hpp for its purpose and
  // why it is called here.
  p->initialize_queues();
  p->set_next(_thread_list);
  _thread_list = p;

  // Once a JavaThread is added to the Threads list, smr_delete() has
  // to be used to delete it. Otherwise we can just delete it directly.
  p->set_on_thread_list();

  _number_of_threads++;
  oop threadObj = p->threadObj();
  bool daemon = true;
  // Bootstrapping problem: threadObj can be null for initial
  // JavaThread (or for threads attached via JNI)
  if ((!force_daemon) && (threadObj == NULL || !java_lang_Thread::is_daemon(threadObj))) {
    _number_of_non_daemon_threads++;
    daemon = false;
  }

  ThreadService::add_thread(p, daemon);

  // Maintain fast thread list
  ThreadsSMRSupport::add_thread(p);

  // Possible GC point.
  Events::log(p, "Thread added: " INTPTR_FORMAT, p2i(p));
}

void Threads::remove(JavaThread* p) {

  // Reclaim the objectmonitors from the omInUseList and omFreeList of the moribund thread.
  ObjectSynchronizer::omFlush(p);

  // Extra scope needed for Thread_lock, so we can check
  // that we do not remove thread without safepoint code notice
  { MutexLocker ml(Threads_lock);

<<<<<<< HEAD
    assert(ThreadsSMRSupport::get_smr_java_thread_list()->includes(p), "p must be present");
=======
    assert(ThreadsSMRSupport::get_java_thread_list()->includes(p), "p must be present");
>>>>>>> f287b874

    // Maintain fast thread list
    ThreadsSMRSupport::remove_thread(p);

    JavaThread* current = _thread_list;
    JavaThread* prev    = NULL;

    while (current != p) {
      prev    = current;
      current = current->next();
    }

    if (prev) {
      prev->set_next(current->next());
    } else {
      _thread_list = p->next();
    }

    _number_of_threads--;
    oop threadObj = p->threadObj();
    bool daemon = true;
    if (threadObj == NULL || !java_lang_Thread::is_daemon(threadObj)) {
      _number_of_non_daemon_threads--;
      daemon = false;

      // Only one thread left, do a notify on the Threads_lock so a thread waiting
      // on destroy_vm will wake up.
      if (number_of_non_daemon_threads() == 1) {
        Threads_lock->notify_all();
      }
    }
    ThreadService::remove_thread(p, daemon);

    // Make sure that safepoint code disregard this thread. This is needed since
    // the thread might mess around with locks after this point. This can cause it
    // to do callbacks into the safepoint code. However, the safepoint code is not aware
    // of this thread since it is removed from the queue.
    p->set_terminated_value();
  } // unlock Threads_lock

  // Since Events::log uses a lock, we grab it outside the Threads_lock
  Events::log(p, "Thread exited: " INTPTR_FORMAT, p2i(p));
}

// Operations on the Threads list for GC.  These are not explicitly locked,
// but the garbage collector must provide a safe context for them to run.
// In particular, these things should never be called when the Threads_lock
// is held by some other thread. (Note: the Safepoint abstraction also
// uses the Threads_lock to guarantee this property. It also makes sure that
// all threads gets blocked when exiting or starting).

void Threads::oops_do(OopClosure* f, CodeBlobClosure* cf) {
  ALL_JAVA_THREADS(p) {
    p->oops_do(f, cf);
  }
  VMThread::vm_thread()->oops_do(f, cf);
}

void Threads::change_thread_claim_parity() {
  // Set the new claim parity.
  assert(_thread_claim_parity >= 0 && _thread_claim_parity <= 2,
         "Not in range.");
  _thread_claim_parity++;
  if (_thread_claim_parity == 3) _thread_claim_parity = 1;
  assert(_thread_claim_parity >= 1 && _thread_claim_parity <= 2,
         "Not in range.");
}

#ifdef ASSERT
void Threads::assert_all_threads_claimed() {
  ALL_JAVA_THREADS(p) {
    const int thread_parity = p->oops_do_parity();
    assert((thread_parity == _thread_claim_parity),
           "Thread " PTR_FORMAT " has incorrect parity %d != %d", p2i(p), thread_parity, _thread_claim_parity);
  }
  VMThread* vmt = VMThread::vm_thread();
  const int thread_parity = vmt->oops_do_parity();
  assert((thread_parity == _thread_claim_parity),
         "VMThread " PTR_FORMAT " has incorrect parity %d != %d", p2i(vmt), thread_parity, _thread_claim_parity);
}
#endif // ASSERT

class ParallelOopsDoThreadClosure : public ThreadClosure {
private:
  OopClosure* _f;
  CodeBlobClosure* _cf;
public:
  ParallelOopsDoThreadClosure(OopClosure* f, CodeBlobClosure* cf) : _f(f), _cf(cf) {}
  void do_thread(Thread* t) {
    t->oops_do(_f, _cf);
  }
};

void Threads::possibly_parallel_oops_do(bool is_par, OopClosure* f, CodeBlobClosure* cf) {
  ParallelOopsDoThreadClosure tc(f, cf);
  possibly_parallel_threads_do(is_par, &tc);
}

#if INCLUDE_ALL_GCS
// Used by ParallelScavenge
void Threads::create_thread_roots_tasks(GCTaskQueue* q) {
  ALL_JAVA_THREADS(p) {
    q->enqueue(new ThreadRootsTask(p));
  }
  q->enqueue(new ThreadRootsTask(VMThread::vm_thread()));
}

// Used by Parallel Old
void Threads::create_thread_roots_marking_tasks(GCTaskQueue* q) {
  ALL_JAVA_THREADS(p) {
    q->enqueue(new ThreadRootsMarkingTask(p));
  }
  q->enqueue(new ThreadRootsMarkingTask(VMThread::vm_thread()));
}
#endif // INCLUDE_ALL_GCS

void Threads::nmethods_do(CodeBlobClosure* cf) {
  ALL_JAVA_THREADS(p) {
    // This is used by the code cache sweeper to mark nmethods that are active
    // on the stack of a Java thread. Ignore the sweeper thread itself to avoid
    // marking CodeCacheSweeperThread::_scanned_compiled_method as active.
    if(!p->is_Code_cache_sweeper_thread()) {
      p->nmethods_do(cf);
    }
  }
}

void Threads::metadata_do(void f(Metadata*)) {
  ALL_JAVA_THREADS(p) {
    p->metadata_do(f);
  }
}

class ThreadHandlesClosure : public ThreadClosure {
  void (*_f)(Metadata*);
 public:
  ThreadHandlesClosure(void f(Metadata*)) : _f(f) {}
  virtual void do_thread(Thread* thread) {
    thread->metadata_handles_do(_f);
  }
};

void Threads::metadata_handles_do(void f(Metadata*)) {
  // Only walk the Handles in Thread.
  ThreadHandlesClosure handles_closure(f);
  threads_do(&handles_closure);
}

void Threads::deoptimized_wrt_marked_nmethods() {
  ALL_JAVA_THREADS(p) {
    p->deoptimized_wrt_marked_nmethods();
  }
}


// Get count Java threads that are waiting to enter the specified monitor.
GrowableArray<JavaThread*>* Threads::get_pending_threads(ThreadsList * t_list,
                                                         int count,
                                                         address monitor) {
  GrowableArray<JavaThread*>* result = new GrowableArray<JavaThread*>(count);

  int i = 0;
  DO_JAVA_THREADS(t_list, p) {
    if (!p->can_call_java()) continue;

    address pending = (address)p->current_pending_monitor();
    if (pending == monitor) {             // found a match
      if (i < count) result->append(p);   // save the first count matches
      i++;
    }
  }

  return result;
}


JavaThread *Threads::owning_thread_from_monitor_owner(ThreadsList * t_list,
                                                      address owner) {
  // NULL owner means not locked so we can skip the search
  if (owner == NULL) return NULL;

  DO_JAVA_THREADS(t_list, p) {
    // first, see if owner is the address of a Java thread
    if (owner == (address)p) return p;
  }

  // Cannot assert on lack of success here since this function may be
  // used by code that is trying to report useful problem information
  // like deadlock detection.
  if (UseHeavyMonitors) return NULL;

  // If we didn't find a matching Java thread and we didn't force use of
  // heavyweight monitors, then the owner is the stack address of the
  // Lock Word in the owning Java thread's stack.
  //
  JavaThread* the_owner = NULL;
  DO_JAVA_THREADS(t_list, q) {
    if (q->is_lock_owned(owner)) {
      the_owner = q;
      break;
    }
  }

  // cannot assert on lack of success here; see above comment
  return the_owner;
}

// Threads::print_on() is called at safepoint by VM_PrintThreads operation.
void Threads::print_on(outputStream* st, bool print_stacks,
                       bool internal_format, bool print_concurrent_locks) {
  char buf[32];
  st->print_raw_cr(os::local_time_string(buf, sizeof(buf)));

  st->print_cr("Full thread dump %s (%s %s):",
               Abstract_VM_Version::vm_name(),
               Abstract_VM_Version::vm_release(),
               Abstract_VM_Version::vm_info_string());
  st->cr();

#if INCLUDE_SERVICES
  // Dump concurrent locks
  ConcurrentLocksDump concurrent_locks;
  if (print_concurrent_locks) {
    concurrent_locks.dump_at_safepoint();
  }
#endif // INCLUDE_SERVICES

<<<<<<< HEAD
  ThreadsSMRSupport::print_smr_info_on(st);
=======
  ThreadsSMRSupport::print_info_on(st);
>>>>>>> f287b874
  st->cr();

  ALL_JAVA_THREADS(p) {
    ResourceMark rm;
    p->print_on(st);
    if (print_stacks) {
      if (internal_format) {
        p->trace_stack();
      } else {
        p->print_stack_on(st);
      }
    }
    st->cr();
#if INCLUDE_SERVICES
    if (print_concurrent_locks) {
      concurrent_locks.print_locks_on(p, st);
    }
#endif // INCLUDE_SERVICES
  }

  VMThread::vm_thread()->print_on(st);
  st->cr();
  Universe::heap()->print_gc_threads_on(st);
  WatcherThread* wt = WatcherThread::watcher_thread();
  if (wt != NULL) {
    wt->print_on(st);
    st->cr();
  }

  st->flush();
}

void Threads::print_on_error(Thread* this_thread, outputStream* st, Thread* current, char* buf,
                             int buflen, bool* found_current) {
  if (this_thread != NULL) {
    bool is_current = (current == this_thread);
    *found_current = *found_current || is_current;
    st->print("%s", is_current ? "=>" : "  ");

    st->print(PTR_FORMAT, p2i(this_thread));
    st->print(" ");
    this_thread->print_on_error(st, buf, buflen);
    st->cr();
  }
}

class PrintOnErrorClosure : public ThreadClosure {
  outputStream* _st;
  Thread* _current;
  char* _buf;
  int _buflen;
  bool* _found_current;
 public:
  PrintOnErrorClosure(outputStream* st, Thread* current, char* buf,
                      int buflen, bool* found_current) :
   _st(st), _current(current), _buf(buf), _buflen(buflen), _found_current(found_current) {}

  virtual void do_thread(Thread* thread) {
    Threads::print_on_error(thread, _st, _current, _buf, _buflen, _found_current);
  }
};

// Threads::print_on_error() is called by fatal error handler. It's possible
// that VM is not at safepoint and/or current thread is inside signal handler.
// Don't print stack trace, as the stack may not be walkable. Don't allocate
// memory (even in resource area), it might deadlock the error handler.
void Threads::print_on_error(outputStream* st, Thread* current, char* buf,
                             int buflen) {
<<<<<<< HEAD
  ThreadsSMRSupport::print_smr_info_on(st);
=======
  ThreadsSMRSupport::print_info_on(st);
>>>>>>> f287b874
  st->cr();

  bool found_current = false;
  st->print_cr("Java Threads: ( => current thread )");
  ALL_JAVA_THREADS(thread) {
    print_on_error(thread, st, current, buf, buflen, &found_current);
  }
  st->cr();

  st->print_cr("Other Threads:");
  print_on_error(VMThread::vm_thread(), st, current, buf, buflen, &found_current);
  print_on_error(WatcherThread::watcher_thread(), st, current, buf, buflen, &found_current);

  PrintOnErrorClosure print_closure(st, current, buf, buflen, &found_current);
  Universe::heap()->gc_threads_do(&print_closure);

  if (!found_current) {
    st->cr();
    st->print("=>" PTR_FORMAT " (exited) ", p2i(current));
    current->print_on_error(st, buf, buflen);
    st->cr();
  }
  st->cr();

  st->print_cr("Threads with active compile tasks:");
  print_threads_compiling(st, buf, buflen);
}

void Threads::print_threads_compiling(outputStream* st, char* buf, int buflen) {
  ALL_JAVA_THREADS(thread) {
    if (thread->is_Compiler_thread()) {
      CompilerThread* ct = (CompilerThread*) thread;
      if (ct->task() != NULL) {
        thread->print_name_on_error(st, buf, buflen);
        ct->task()->print(st, NULL, true, true);
      }
    }
  }
}


// Internal SpinLock and Mutex
// Based on ParkEvent

// Ad-hoc mutual exclusion primitives: SpinLock and Mux
//
// We employ SpinLocks _only for low-contention, fixed-length
// short-duration critical sections where we're concerned
// about native mutex_t or HotSpot Mutex:: latency.
// The mux construct provides a spin-then-block mutual exclusion
// mechanism.
//
// Testing has shown that contention on the ListLock guarding gFreeList
// is common.  If we implement ListLock as a simple SpinLock it's common
// for the JVM to devolve to yielding with little progress.  This is true
// despite the fact that the critical sections protected by ListLock are
// extremely short.
//
// TODO-FIXME: ListLock should be of type SpinLock.
// We should make this a 1st-class type, integrated into the lock
// hierarchy as leaf-locks.  Critically, the SpinLock structure
// should have sufficient padding to avoid false-sharing and excessive
// cache-coherency traffic.


typedef volatile int SpinLockT;

void Thread::SpinAcquire(volatile int * adr, const char * LockName) {
  if (Atomic::cmpxchg (1, adr, 0) == 0) {
    return;   // normal fast-path return
  }

  // Slow-path : We've encountered contention -- Spin/Yield/Block strategy.
  TEVENT(SpinAcquire - ctx);
  int ctr = 0;
  int Yields = 0;
  for (;;) {
    while (*adr != 0) {
      ++ctr;
      if ((ctr & 0xFFF) == 0 || !os::is_MP()) {
        if (Yields > 5) {
          os::naked_short_sleep(1);
        } else {
          os::naked_yield();
          ++Yields;
        }
      } else {
        SpinPause();
      }
    }
    if (Atomic::cmpxchg(1, adr, 0) == 0) return;
  }
}

void Thread::SpinRelease(volatile int * adr) {
  assert(*adr != 0, "invariant");
  OrderAccess::fence();      // guarantee at least release consistency.
  // Roach-motel semantics.
  // It's safe if subsequent LDs and STs float "up" into the critical section,
  // but prior LDs and STs within the critical section can't be allowed
  // to reorder or float past the ST that releases the lock.
  // Loads and stores in the critical section - which appear in program
  // order before the store that releases the lock - must also appear
  // before the store that releases the lock in memory visibility order.
  // Conceptually we need a #loadstore|#storestore "release" MEMBAR before
  // the ST of 0 into the lock-word which releases the lock, so fence
  // more than covers this on all platforms.
  *adr = 0;
}

// muxAcquire and muxRelease:
//
// *  muxAcquire and muxRelease support a single-word lock-word construct.
//    The LSB of the word is set IFF the lock is held.
//    The remainder of the word points to the head of a singly-linked list
//    of threads blocked on the lock.
//
// *  The current implementation of muxAcquire-muxRelease uses its own
//    dedicated Thread._MuxEvent instance.  If we're interested in
//    minimizing the peak number of extant ParkEvent instances then
//    we could eliminate _MuxEvent and "borrow" _ParkEvent as long
//    as certain invariants were satisfied.  Specifically, care would need
//    to be taken with regards to consuming unpark() "permits".
//    A safe rule of thumb is that a thread would never call muxAcquire()
//    if it's enqueued (cxq, EntryList, WaitList, etc) and will subsequently
//    park().  Otherwise the _ParkEvent park() operation in muxAcquire() could
//    consume an unpark() permit intended for monitorenter, for instance.
//    One way around this would be to widen the restricted-range semaphore
//    implemented in park().  Another alternative would be to provide
//    multiple instances of the PlatformEvent() for each thread.  One
//    instance would be dedicated to muxAcquire-muxRelease, for instance.
//
// *  Usage:
//    -- Only as leaf locks
//    -- for short-term locking only as muxAcquire does not perform
//       thread state transitions.
//
// Alternatives:
// *  We could implement muxAcquire and muxRelease with MCS or CLH locks
//    but with parking or spin-then-park instead of pure spinning.
// *  Use Taura-Oyama-Yonenzawa locks.
// *  It's possible to construct a 1-0 lock if we encode the lockword as
//    (List,LockByte).  Acquire will CAS the full lockword while Release
//    will STB 0 into the LockByte.  The 1-0 scheme admits stranding, so
//    acquiring threads use timers (ParkTimed) to detect and recover from
//    the stranding window.  Thread/Node structures must be aligned on 256-byte
//    boundaries by using placement-new.
// *  Augment MCS with advisory back-link fields maintained with CAS().
//    Pictorially:  LockWord -> T1 <-> T2 <-> T3 <-> ... <-> Tn <-> Owner.
//    The validity of the backlinks must be ratified before we trust the value.
//    If the backlinks are invalid the exiting thread must back-track through the
//    the forward links, which are always trustworthy.
// *  Add a successor indication.  The LockWord is currently encoded as
//    (List, LOCKBIT:1).  We could also add a SUCCBIT or an explicit _succ variable
//    to provide the usual futile-wakeup optimization.
//    See RTStt for details.
// *  Consider schedctl.sc_nopreempt to cover the critical section.
//


const intptr_t LOCKBIT = 1;

void Thread::muxAcquire(volatile intptr_t * Lock, const char * LockName) {
  intptr_t w = Atomic::cmpxchg(LOCKBIT, Lock, (intptr_t)0);
  if (w == 0) return;
  if ((w & LOCKBIT) == 0 && Atomic::cmpxchg(w|LOCKBIT, Lock, w) == w) {
    return;
  }

  TEVENT(muxAcquire - Contention);
  ParkEvent * const Self = Thread::current()->_MuxEvent;
  assert((intptr_t(Self) & LOCKBIT) == 0, "invariant");
  for (;;) {
    int its = (os::is_MP() ? 100 : 0) + 1;

    // Optional spin phase: spin-then-park strategy
    while (--its >= 0) {
      w = *Lock;
      if ((w & LOCKBIT) == 0 && Atomic::cmpxchg(w|LOCKBIT, Lock, w) == w) {
        return;
      }
    }

    Self->reset();
    Self->OnList = intptr_t(Lock);
    // The following fence() isn't _strictly necessary as the subsequent
    // CAS() both serializes execution and ratifies the fetched *Lock value.
    OrderAccess::fence();
    for (;;) {
      w = *Lock;
      if ((w & LOCKBIT) == 0) {
        if (Atomic::cmpxchg(w|LOCKBIT, Lock, w) == w) {
          Self->OnList = 0;   // hygiene - allows stronger asserts
          return;
        }
        continue;      // Interference -- *Lock changed -- Just retry
      }
      assert(w & LOCKBIT, "invariant");
      Self->ListNext = (ParkEvent *) (w & ~LOCKBIT);
      if (Atomic::cmpxchg(intptr_t(Self)|LOCKBIT, Lock, w) == w) break;
    }

    while (Self->OnList != 0) {
      Self->park();
    }
  }
}

void Thread::muxAcquireW(volatile intptr_t * Lock, ParkEvent * ev) {
  intptr_t w = Atomic::cmpxchg(LOCKBIT, Lock, (intptr_t)0);
  if (w == 0) return;
  if ((w & LOCKBIT) == 0 && Atomic::cmpxchg(w|LOCKBIT, Lock, w) == w) {
    return;
  }

  TEVENT(muxAcquire - Contention);
  ParkEvent * ReleaseAfter = NULL;
  if (ev == NULL) {
    ev = ReleaseAfter = ParkEvent::Allocate(NULL);
  }
  assert((intptr_t(ev) & LOCKBIT) == 0, "invariant");
  for (;;) {
    guarantee(ev->OnList == 0, "invariant");
    int its = (os::is_MP() ? 100 : 0) + 1;

    // Optional spin phase: spin-then-park strategy
    while (--its >= 0) {
      w = *Lock;
      if ((w & LOCKBIT) == 0 && Atomic::cmpxchg(w|LOCKBIT, Lock, w) == w) {
        if (ReleaseAfter != NULL) {
          ParkEvent::Release(ReleaseAfter);
        }
        return;
      }
    }

    ev->reset();
    ev->OnList = intptr_t(Lock);
    // The following fence() isn't _strictly necessary as the subsequent
    // CAS() both serializes execution and ratifies the fetched *Lock value.
    OrderAccess::fence();
    for (;;) {
      w = *Lock;
      if ((w & LOCKBIT) == 0) {
        if (Atomic::cmpxchg(w|LOCKBIT, Lock, w) == w) {
          ev->OnList = 0;
          // We call ::Release while holding the outer lock, thus
          // artificially lengthening the critical section.
          // Consider deferring the ::Release() until the subsequent unlock(),
          // after we've dropped the outer lock.
          if (ReleaseAfter != NULL) {
            ParkEvent::Release(ReleaseAfter);
          }
          return;
        }
        continue;      // Interference -- *Lock changed -- Just retry
      }
      assert(w & LOCKBIT, "invariant");
      ev->ListNext = (ParkEvent *) (w & ~LOCKBIT);
      if (Atomic::cmpxchg(intptr_t(ev)|LOCKBIT, Lock, w) == w) break;
    }

    while (ev->OnList != 0) {
      ev->park();
    }
  }
}

// Release() must extract a successor from the list and then wake that thread.
// It can "pop" the front of the list or use a detach-modify-reattach (DMR) scheme
// similar to that used by ParkEvent::Allocate() and ::Release().  DMR-based
// Release() would :
// (A) CAS() or swap() null to *Lock, releasing the lock and detaching the list.
// (B) Extract a successor from the private list "in-hand"
// (C) attempt to CAS() the residual back into *Lock over null.
//     If there were any newly arrived threads and the CAS() would fail.
//     In that case Release() would detach the RATs, re-merge the list in-hand
//     with the RATs and repeat as needed.  Alternately, Release() might
//     detach and extract a successor, but then pass the residual list to the wakee.
//     The wakee would be responsible for reattaching and remerging before it
//     competed for the lock.
//
// Both "pop" and DMR are immune from ABA corruption -- there can be
// multiple concurrent pushers, but only one popper or detacher.
// This implementation pops from the head of the list.  This is unfair,
// but tends to provide excellent throughput as hot threads remain hot.
// (We wake recently run threads first).
//
// All paths through muxRelease() will execute a CAS.
// Release consistency -- We depend on the CAS in muxRelease() to provide full
// bidirectional fence/MEMBAR semantics, ensuring that all prior memory operations
// executed within the critical section are complete and globally visible before the
// store (CAS) to the lock-word that releases the lock becomes globally visible.
void Thread::muxRelease(volatile intptr_t * Lock)  {
  for (;;) {
    const intptr_t w = Atomic::cmpxchg((intptr_t)0, Lock, LOCKBIT);
    assert(w & LOCKBIT, "invariant");
    if (w == LOCKBIT) return;
    ParkEvent * const List = (ParkEvent *) (w & ~LOCKBIT);
    assert(List != NULL, "invariant");
    assert(List->OnList == intptr_t(Lock), "invariant");
    ParkEvent * const nxt = List->ListNext;
    guarantee((intptr_t(nxt) & LOCKBIT) == 0, "invariant");

    // The following CAS() releases the lock and pops the head element.
    // The CAS() also ratifies the previously fetched lock-word value.
    if (Atomic::cmpxchg(intptr_t(nxt), Lock, w) != w) {
      continue;
    }
    List->OnList = 0;
    OrderAccess::fence();
    List->unpark();
    return;
  }
}


void Threads::verify() {
  ALL_JAVA_THREADS(p) {
    p->verify();
  }
  VMThread* thread = VMThread::vm_thread();
  if (thread != NULL) thread->verify();
}<|MERGE_RESOLUTION|>--- conflicted
+++ resolved
@@ -3473,11 +3473,7 @@
              X = (JavaThread*)prefetch_and_load_ptr((void**)MACRO_current_p, (intx)MACRO_scan_interval))
 
 // All JavaThreads
-<<<<<<< HEAD
-#define ALL_JAVA_THREADS(X) DO_JAVA_THREADS(ThreadsSMRSupport::get_smr_java_thread_list(), X)
-=======
 #define ALL_JAVA_THREADS(X) DO_JAVA_THREADS(ThreadsSMRSupport::get_java_thread_list(), X)
->>>>>>> f287b874
 
 // All JavaThreads + all non-JavaThreads (i.e., every thread in the system)
 void Threads::threads_do(ThreadClosure* tc) {
@@ -4386,11 +4382,7 @@
   // that we do not remove thread without safepoint code notice
   { MutexLocker ml(Threads_lock);
 
-<<<<<<< HEAD
-    assert(ThreadsSMRSupport::get_smr_java_thread_list()->includes(p), "p must be present");
-=======
     assert(ThreadsSMRSupport::get_java_thread_list()->includes(p), "p must be present");
->>>>>>> f287b874
 
     // Maintain fast thread list
     ThreadsSMRSupport::remove_thread(p);
@@ -4618,11 +4610,7 @@
   }
 #endif // INCLUDE_SERVICES
 
-<<<<<<< HEAD
-  ThreadsSMRSupport::print_smr_info_on(st);
-=======
   ThreadsSMRSupport::print_info_on(st);
->>>>>>> f287b874
   st->cr();
 
   ALL_JAVA_THREADS(p) {
@@ -4691,11 +4679,7 @@
 // memory (even in resource area), it might deadlock the error handler.
 void Threads::print_on_error(outputStream* st, Thread* current, char* buf,
                              int buflen) {
-<<<<<<< HEAD
-  ThreadsSMRSupport::print_smr_info_on(st);
-=======
   ThreadsSMRSupport::print_info_on(st);
->>>>>>> f287b874
   st->cr();
 
   bool found_current = false;
